pub(crate) mod dap;
pub(crate) mod evil;
pub(crate) mod lsp;
pub(crate) mod typed;

pub use dap::*;
<<<<<<< HEAD
pub use evil::*;
=======
use futures_util::FutureExt;
>>>>>>> 22a05140
use helix_event::status;
use helix_stdx::{
    path::expand_tilde,
    rope::{self, RopeSliceExt},
};
use helix_vcs::{FileChange, Hunk};
pub use lsp::*;
use tui::text::Span;
pub use typed::*;

use helix_core::{
    char_idx_at_visual_offset,
    chars::char_is_word,
    comment,
    doc_formatter::TextFormat,
    encoding, find_workspace,
    graphemes::{self, next_grapheme_boundary, RevRopeGraphemes},
    history::UndoKind,
    increment, indent,
    indent::IndentStyle,
    line_ending::{get_line_ending_of_str, line_end_char_index},
    match_brackets,
    movement::{self, move_vertically_visual, Direction},
    object, pos_at_coords,
    regex::{self, Regex},
    search::{self, CharMatcher},
    selection, shellwords, surround,
    syntax::{BlockCommentToken, LanguageServerFeature},
    text_annotations::{Overlay, TextAnnotations},
    textobject,
    unicode::width::UnicodeWidthChar,
    visual_offset_from_block, Deletion, LineEnding, Position, Range, Rope, RopeGraphemes,
    RopeReader, RopeSlice, Selection, SmallVec, Syntax, Tendril, Transaction,
};
use helix_view::{
    document::{FormatterError, Mode, SCRATCH_BUFFER_NAME},
    editor::Action,
    info::Info,
    input::KeyEvent,
    keyboard::KeyCode,
    theme::Style,
    tree,
    view::View,
    Document, DocumentId, Editor, ViewId,
};

use anyhow::{anyhow, bail, ensure, Context as _};
use insert::*;
use movement::Movement;

use crate::{
    args,
    compositor::{self, Component, Compositor},
    filter_picker_entry,
    job::Callback,
    ui::{self, overlay::overlaid, Picker, PickerColumn, Popup, Prompt, PromptEvent},
};

use crate::job::{self, Jobs};
use std::{
    cmp::Ordering,
    collections::{HashMap, HashSet},
    error::Error,
    fmt,
    future::Future,
    io::Read,
    num::NonZeroUsize,
};

use std::{
    borrow::Cow,
    path::{Path, PathBuf},
};

use once_cell::sync::Lazy;
use serde::de::{self, Deserialize, Deserializer};
use url::Url;

use grep_regex::RegexMatcherBuilder;
use grep_searcher::{sinks, BinaryDetection, SearcherBuilder};
use ignore::{DirEntry, WalkBuilder, WalkState};

pub type OnKeyCallback = Box<dyn FnOnce(&mut Context, KeyEvent)>;

pub struct Context<'a> {
    pub register: Option<char>,
    pub count: Option<NonZeroUsize>,
    pub editor: &'a mut Editor,

    pub callback: Vec<crate::compositor::Callback>,
    pub on_next_key_callback: Option<OnKeyCallback>,
    pub jobs: &'a mut Jobs,
}

impl<'a> Context<'a> {
    /// Push a new component onto the compositor.
    pub fn push_layer(&mut self, component: Box<dyn Component>) {
        self.callback
            .push(Box::new(|compositor: &mut Compositor, _| {
                compositor.push(component)
            }));
    }

    /// Call `replace_or_push` on the Compositor
    pub fn replace_or_push_layer<T: Component>(&mut self, id: &'static str, component: T) {
        self.callback
            .push(Box::new(move |compositor: &mut Compositor, _| {
                compositor.replace_or_push(id, component);
            }));
    }

    #[inline]
    pub fn on_next_key(
        &mut self,
        on_next_key_callback: impl FnOnce(&mut Context, KeyEvent) + 'static,
    ) {
        self.on_next_key_callback = Some(Box::new(on_next_key_callback));
    }

    #[inline]
    pub fn callback<T, F>(
        &mut self,
        call: impl Future<Output = helix_lsp::Result<serde_json::Value>> + 'static + Send,
        callback: F,
    ) where
        T: for<'de> serde::Deserialize<'de> + Send + 'static,
        F: FnOnce(&mut Editor, &mut Compositor, T) + Send + 'static,
    {
        self.jobs.callback(make_job_callback(call, callback));
    }

    /// Returns 1 if no explicit count was provided
    #[inline]
    pub fn count(&self) -> usize {
        self.count.map_or(1, |v| v.get())
    }

    /// Waits on all pending jobs, and then tries to flush all pending write
    /// operations for all documents.
    pub fn block_try_flush_writes(&mut self) -> anyhow::Result<()> {
        compositor::Context {
            editor: self.editor,
            jobs: self.jobs,
            scroll: None,
        }
        .block_try_flush_writes()
    }
}

#[inline]
fn make_job_callback<T, F>(
    call: impl Future<Output = helix_lsp::Result<serde_json::Value>> + 'static + Send,
    callback: F,
) -> std::pin::Pin<Box<impl Future<Output = Result<Callback, anyhow::Error>>>>
where
    T: for<'de> serde::Deserialize<'de> + Send + 'static,
    F: FnOnce(&mut Editor, &mut Compositor, T) + Send + 'static,
{
    Box::pin(async move {
        let json = call.await?;
        let response = serde_json::from_value(json)?;
        let call: job::Callback = Callback::EditorCompositor(Box::new(
            move |editor: &mut Editor, compositor: &mut Compositor| {
                callback(editor, compositor, response)
            },
        ));
        Ok(call)
    })
}

use helix_view::{align_view, Align};

/// A MappableCommand is either a static command like "jump_view_up" or a Typable command like
/// :format. It causes a side-effect on the state (usually by creating and applying a transaction).
/// Both of these types of commands can be mapped with keybindings in the config.toml.
#[derive(Clone)]
pub enum MappableCommand {
    Typable {
        name: String,
        args: Vec<String>,
        doc: String,
    },
    Static {
        name: &'static str,
        fun: fn(cx: &mut Context),
        doc: &'static str,
    },
}

macro_rules! static_commands {
    ( $($name:ident, $doc:literal,)* ) => {
        $(
            #[allow(non_upper_case_globals)]
            pub const $name: Self = Self::Static {
                name: stringify!($name),
                fun: $name,
                doc: $doc
            };
        )*

        pub const STATIC_COMMAND_LIST: &'static [Self] = &[
            $( Self::$name, )*
        ];
    }
}

impl MappableCommand {
    pub fn execute(&self, cx: &mut Context) {
        match &self {
            Self::Typable { name, args, doc: _ } => {
                let args: Vec<Cow<str>> = args.iter().map(Cow::from).collect();
                if let Some(command) = typed::TYPABLE_COMMAND_MAP.get(name.as_str()) {
                    let mut cx = compositor::Context {
                        editor: cx.editor,
                        jobs: cx.jobs,
                        scroll: None,
                    };
                    if let Err(e) = (command.fun)(&mut cx, &args[..], PromptEvent::Validate) {
                        cx.editor.set_error(format!("{}", e));
                    }
                }
            }
            Self::Static { fun, .. } => (fun)(cx),
        }
    }

    pub fn name(&self) -> &str {
        match &self {
            Self::Typable { name, .. } => name,
            Self::Static { name, .. } => name,
        }
    }

    pub fn doc(&self) -> &str {
        match &self {
            Self::Typable { doc, .. } => doc,
            Self::Static { doc, .. } => doc,
        }
    }

    #[rustfmt::skip]
    static_commands!(
        no_op, "Do nothing",
        move_char_left, "Move left",
        move_char_right, "Move right",
        move_line_up, "Move up",
        move_line_down, "Move down",
        move_visual_line_up, "Move up",
        move_visual_line_down, "Move down",
        extend_char_left, "Extend left",
        extend_char_right, "Extend right",
        extend_line_up, "Extend up",
        extend_line_down, "Extend down",
        extend_visual_line_up, "Extend up",
        extend_visual_line_down, "Extend down",
        copy_selection_on_next_line, "Copy selection on next line",
        copy_selection_on_prev_line, "Copy selection on previous line",
        move_next_word_start, "Move to start of next word",
        move_prev_word_start, "Move to start of previous word",
        move_next_word_end, "Move to end of next word",
        move_prev_word_end, "Move to end of previous word",
        move_next_long_word_start, "Move to start of next long word",
        move_prev_long_word_start, "Move to start of previous long word",
        move_next_long_word_end, "Move to end of next long word",
        move_prev_long_word_end, "Move to end of previous long word",
        move_parent_node_end, "Move to end of the parent node",
        move_parent_node_start, "Move to beginning of the parent node",
        extend_next_word_start, "Extend to start of next word",
        extend_prev_word_start, "Extend to start of previous word",
        extend_next_word_end, "Extend to end of next word",
        extend_prev_word_end, "Extend to end of previous word",
        extend_next_long_word_start, "Extend to start of next long word",
        extend_prev_long_word_start, "Extend to start of previous long word",
        extend_next_long_word_end, "Extend to end of next long word",
        extend_prev_long_word_end, "Extend to end of prev long word",
        extend_parent_node_end, "Extend to end of the parent node",
        extend_parent_node_start, "Extend to beginning of the parent node",
        find_till_char, "Move till next occurrence of char",
        find_next_char, "Move to next occurrence of char",
        extend_till_char, "Extend till next occurrence of char",
        extend_next_char, "Extend to next occurrence of char",
        till_prev_char, "Move till previous occurrence of char",
        find_prev_char, "Move to previous occurrence of char",
        extend_till_prev_char, "Extend till previous occurrence of char",
        extend_prev_char, "Extend to previous occurrence of char",
        repeat_last_motion, "Repeat last motion",
        replace, "Replace with new char",
        switch_case, "Switch (toggle) case",
        switch_to_uppercase, "Switch to uppercase",
        switch_to_lowercase, "Switch to lowercase",
        page_up, "Move page up",
        page_down, "Move page down",
        half_page_up, "Move half page up",
        half_page_down, "Move half page down",
        page_cursor_up, "Move page and cursor up",
        page_cursor_down, "Move page and cursor down",
        page_cursor_half_up, "Move page and cursor half up",
        page_cursor_half_down, "Move page and cursor half down",
        select_all, "Select whole document",
        select_regex, "Select all regex matches inside selections",
        split_selection, "Split selections on regex matches",
        split_selection_on_newline, "Split selection on newlines",
        merge_selections, "Merge selections",
        merge_consecutive_selections, "Merge consecutive selections",
        search, "Search for regex pattern",
        rsearch, "Reverse search for regex pattern",
        search_next, "Select next search match",
        search_prev, "Select previous search match",
        extend_search_next, "Add next search match to selection",
        extend_search_prev, "Add previous search match to selection",
        search_selection, "Use current selection as search pattern",
        make_search_word_bounded, "Modify current search to make it word bounded",
        global_search, "Global search in workspace folder",
        extend_line, "Select current line, if already selected, extend to another line based on the anchor",
        extend_line_below, "Select current line, if already selected, extend to next line",
        extend_line_above, "Select current line, if already selected, extend to previous line",
        select_line_above, "Select current line, if already selected, extend or shrink line above based on the anchor",
        select_line_below, "Select current line, if already selected, extend or shrink line below based on the anchor",
        extend_to_line_bounds, "Extend selection to line bounds",
        shrink_to_line_bounds, "Shrink selection to line bounds",
        delete_selection, "Delete selection",
        delete_selection_noyank, "Delete selection without yanking",
        change_selection, "Change selection",
        change_selection_noyank, "Change selection without yanking",
        collapse_selection, "Collapse selection into single cursor",
        flip_selections, "Flip selection cursor and anchor",
        ensure_selections_forward, "Ensure all selections face forward",
        insert_mode, "Insert before selection",
        append_mode, "Append after selection",
        command_mode, "Enter command mode",
        file_picker, "Open file picker",
        file_picker_in_current_buffer_directory, "Open file picker at current buffer's directory",
        file_picker_in_current_directory, "Open file picker at current working directory",
        code_action, "Perform code action",
        buffer_picker, "Open buffer picker",
        jumplist_picker, "Open jumplist picker",
        symbol_picker, "Open symbol picker",
        changed_file_picker, "Open changed file picker",
        select_references_to_symbol_under_cursor, "Select symbol references",
        workspace_symbol_picker, "Open workspace symbol picker",
        diagnostics_picker, "Open diagnostic picker",
        workspace_diagnostics_picker, "Open workspace diagnostic picker",
        last_picker, "Open last picker",
        insert_at_line_start, "Insert at start of line",
        insert_at_line_end, "Insert at end of line",
        open_below, "Open new line below selection",
        open_above, "Open new line above selection",
        normal_mode, "Enter normal mode",
        select_mode, "Enter selection extend mode",
        exit_select_mode, "Exit selection mode",
        goto_definition, "Goto definition",
        goto_declaration, "Goto declaration",
        add_newline_above, "Add newline above",
        add_newline_below, "Add newline below",
        goto_type_definition, "Goto type definition",
        goto_implementation, "Goto implementation",
        goto_file_start, "Goto line number <n> else file start",
        goto_file_end, "Goto file end",
        goto_file, "Goto files/URLs in selections",
        goto_file_hsplit, "Goto files in selections (hsplit)",
        goto_file_vsplit, "Goto files in selections (vsplit)",
        goto_reference, "Goto references",
        goto_window_top, "Goto window top",
        goto_window_center, "Goto window center",
        goto_window_bottom, "Goto window bottom",
        goto_last_accessed_file, "Goto last accessed file",
        goto_last_modified_file, "Goto last modified file",
        goto_last_modification, "Goto last modification",
        goto_line, "Goto line",
        goto_last_line, "Goto last line",
        goto_first_diag, "Goto first diagnostic",
        goto_last_diag, "Goto last diagnostic",
        goto_next_diag, "Goto next diagnostic",
        goto_prev_diag, "Goto previous diagnostic",
        goto_next_change, "Goto next change",
        goto_prev_change, "Goto previous change",
        goto_first_change, "Goto first change",
        goto_last_change, "Goto last change",
        goto_line_start, "Goto line start",
        goto_line_end, "Goto line end",
        goto_next_buffer, "Goto next buffer",
        goto_previous_buffer, "Goto previous buffer",
        goto_line_end_newline, "Goto newline at line end",
        goto_first_nonwhitespace, "Goto first non-blank in line",
        trim_selections, "Trim whitespace from selections",
        extend_to_line_start, "Extend to line start",
        extend_to_first_nonwhitespace, "Extend to first non-blank in line",
        extend_to_line_end, "Extend to line end",
        extend_to_line_end_newline, "Extend to line end",
        signature_help, "Show signature help",
        smart_tab, "Insert tab if all cursors have all whitespace to their left; otherwise, run a separate command.",
        insert_tab, "Insert tab char",
        insert_newline, "Insert newline char",
        delete_char_backward, "Delete previous char",
        delete_char_forward, "Delete next char",
        delete_word_backward, "Delete previous word",
        delete_word_forward, "Delete next word",
        kill_to_line_start, "Delete till start of line",
        kill_to_line_end, "Delete till end of line",
        undo, "Undo change",
        redo, "Redo change",
        earlier, "Move backward in history",
        later, "Move forward in history",
        commit_undo_checkpoint, "Commit changes to new checkpoint",
        yank, "Yank selection",
        yank_to_clipboard, "Yank selections to clipboard",
        yank_to_primary_clipboard, "Yank selections to primary clipboard",
        yank_joined, "Join and yank selections",
        yank_joined_to_clipboard, "Join and yank selections to clipboard",
        yank_main_selection_to_clipboard, "Yank main selection to clipboard",
        yank_joined_to_primary_clipboard, "Join and yank selections to primary clipboard",
        yank_main_selection_to_primary_clipboard, "Yank main selection to primary clipboard",
        replace_with_yanked, "Replace with yanked text",
        replace_selections_with_clipboard, "Replace selections by clipboard content",
        replace_selections_with_primary_clipboard, "Replace selections by primary clipboard",
        paste_after, "Paste after selection",
        paste_before, "Paste before selection",
        paste_clipboard_after, "Paste clipboard after selections",
        paste_clipboard_before, "Paste clipboard before selections",
        paste_primary_clipboard_after, "Paste primary clipboard after selections",
        paste_primary_clipboard_before, "Paste primary clipboard before selections",
        indent, "Indent selection",
        unindent, "Unindent selection",
        format_selections, "Format selection",
        join_selections, "Join lines inside selection",
        join_selections_space, "Join lines inside selection and select spaces",
        keep_selections, "Keep selections matching regex",
        remove_selections, "Remove selections matching regex",
        align_selections, "Align selections in column",
        keep_primary_selection, "Keep primary selection",
        remove_primary_selection, "Remove primary selection",
        completion, "Invoke completion popup",
        hover, "Show docs for item under cursor",
        toggle_comments, "Comment/uncomment selections",
        toggle_line_comments, "Line comment/uncomment selections",
        toggle_block_comments, "Block comment/uncomment selections",
        rotate_selections_forward, "Rotate selections forward",
        rotate_selections_backward, "Rotate selections backward",
        rotate_selection_contents_forward, "Rotate selection contents forward",
        rotate_selection_contents_backward, "Rotate selections contents backward",
        reverse_selection_contents, "Reverse selections contents",
        expand_selection, "Expand selection to parent syntax node",
        shrink_selection, "Shrink selection to previously expanded syntax node",
        select_next_sibling, "Select next sibling in the syntax tree",
        select_prev_sibling, "Select previous sibling the in syntax tree",
        select_all_siblings, "Select all siblings of the current node",
        select_all_children, "Select all children of the current node",
        jump_forward, "Jump forward on jumplist",
        jump_backward, "Jump backward on jumplist",
        save_selection, "Save current selection to jumplist",
        jump_view_right, "Jump to right split",
        jump_view_left, "Jump to left split",
        jump_view_up, "Jump to split above",
        jump_view_down, "Jump to split below",
        swap_view_right, "Swap with right split",
        swap_view_left, "Swap with left split",
        swap_view_up, "Swap with split above",
        swap_view_down, "Swap with split below",
        transpose_view, "Transpose splits",
        rotate_view, "Goto next window",
        rotate_view_reverse, "Goto previous window",
        hsplit, "Horizontal bottom split",
        hsplit_new, "Horizontal bottom split scratch buffer",
        vsplit, "Vertical right split",
        vsplit_new, "Vertical right split scratch buffer",
        wclose, "Close window",
        wonly, "Close windows except current",
        select_register, "Select register",
        insert_register, "Insert register",
        align_view_middle, "Align view middle",
        align_view_top, "Align view top",
        align_view_center, "Align view center",
        align_view_bottom, "Align view bottom",
        scroll_up, "Scroll view up",
        scroll_down, "Scroll view down",
        match_brackets, "Goto matching bracket",
        surround_add, "Surround add",
        surround_replace, "Surround replace",
        surround_delete, "Surround delete",
        select_textobject_around, "Select around object",
        select_textobject_inner, "Select inside object",
        goto_next_function, "Goto next function",
        goto_prev_function, "Goto previous function",
        goto_next_class, "Goto next type definition",
        goto_prev_class, "Goto previous type definition",
        goto_next_parameter, "Goto next parameter",
        goto_prev_parameter, "Goto previous parameter",
        goto_next_comment, "Goto next comment",
        goto_prev_comment, "Goto previous comment",
        goto_next_test, "Goto next test",
        goto_prev_test, "Goto previous test",
        goto_next_entry, "Goto next pairing",
        goto_prev_entry, "Goto previous pairing",
        goto_next_paragraph, "Goto next paragraph",
        goto_prev_paragraph, "Goto previous paragraph",
        dap_launch, "Launch debug target",
        dap_restart, "Restart debugging session",
        dap_toggle_breakpoint, "Toggle breakpoint",
        dap_continue, "Continue program execution",
        dap_pause, "Pause program execution",
        dap_step_in, "Step in",
        dap_step_out, "Step out",
        dap_next, "Step to next",
        dap_variables, "List variables",
        dap_terminate, "End debug session",
        dap_edit_condition, "Edit breakpoint condition on current line",
        dap_edit_log, "Edit breakpoint log message on current line",
        dap_switch_thread, "Switch current thread",
        dap_switch_stack_frame, "Switch stack frame",
        dap_enable_exceptions, "Enable exception breakpoints",
        dap_disable_exceptions, "Disable exception breakpoints",
        shell_pipe, "Pipe selections through shell command",
        shell_pipe_to, "Pipe selections into shell command ignoring output",
        shell_insert_output, "Insert shell command output before selections",
        shell_append_output, "Append shell command output after selections",
        shell_keep_pipe, "Filter selections with shell predicate",
        suspend, "Suspend and return to shell",
        rename_symbol, "Rename symbol",
        increment, "Increment item under cursor",
        decrement, "Decrement item under cursor",
        record_macro, "Record macro",
        replay_macro, "Replay macro",
        evil_prev_word_start, "Previous word start (evil)",
        evil_next_word_start, "Next word start (evil)",
        evil_next_word_end, "Next word end (evil)",
        evil_prev_long_word_start, "Previous long word start (evil)",
        evil_next_long_word_start, "Next long word start (evil)",
        evil_next_long_word_end, "Next long word end (evil)",
        evil_delete, "Delete (evil)",
        evil_delete_immediate, "Delete immediately (evil)",
        evil_yank, "Yank (evil)",
        evil_change, "Change (evil)",
        evil_find_till_char, "Move till next occurrence of char (evil)",
        evil_find_next_char, "Move to next occurrence of char (evil)",
        evil_till_prev_char, "Move till previous occurrence of char (evil)",
        evil_find_prev_char, "Move to previous occurrence of char (evil)",
        command_palette, "Open command palette",
        goto_word, "Jump to a two-character label",
        extend_to_word, "Extend to a two-character label",
    );
}

impl fmt::Debug for MappableCommand {
    fn fmt(&self, f: &mut std::fmt::Formatter<'_>) -> std::fmt::Result {
        match self {
            MappableCommand::Static { name, .. } => {
                f.debug_tuple("MappableCommand").field(name).finish()
            }
            MappableCommand::Typable { name, args, .. } => f
                .debug_tuple("MappableCommand")
                .field(name)
                .field(args)
                .finish(),
        }
    }
}

impl fmt::Display for MappableCommand {
    fn fmt(&self, f: &mut std::fmt::Formatter<'_>) -> std::fmt::Result {
        f.write_str(self.name())
    }
}

impl std::str::FromStr for MappableCommand {
    type Err = anyhow::Error;

    fn from_str(s: &str) -> Result<Self, Self::Err> {
        if let Some(suffix) = s.strip_prefix(':') {
            let mut typable_command = suffix.split(' ').map(|arg| arg.trim());
            let name = typable_command
                .next()
                .ok_or_else(|| anyhow!("Expected typable command name"))?;
            let args = typable_command
                .map(|s| s.to_owned())
                .collect::<Vec<String>>();
            typed::TYPABLE_COMMAND_MAP
                .get(name)
                .map(|cmd| MappableCommand::Typable {
                    name: cmd.name.to_owned(),
                    doc: format!(":{} {:?}", cmd.name, args),
                    args,
                })
                .ok_or_else(|| anyhow!("No TypableCommand named '{}'", s))
        } else {
            MappableCommand::STATIC_COMMAND_LIST
                .iter()
                .find(|cmd| cmd.name() == s)
                .cloned()
                .ok_or_else(|| anyhow!("No command named '{}'", s))
        }
    }
}

impl<'de> Deserialize<'de> for MappableCommand {
    fn deserialize<D>(deserializer: D) -> Result<Self, D::Error>
    where
        D: Deserializer<'de>,
    {
        let s = String::deserialize(deserializer)?;
        s.parse().map_err(de::Error::custom)
    }
}

impl PartialEq for MappableCommand {
    fn eq(&self, other: &Self) -> bool {
        match (self, other) {
            (
                MappableCommand::Typable {
                    name: first_name,
                    args: first_args,
                    ..
                },
                MappableCommand::Typable {
                    name: second_name,
                    args: second_args,
                    ..
                },
            ) => first_name == second_name && first_args == second_args,
            (
                MappableCommand::Static {
                    name: first_name, ..
                },
                MappableCommand::Static {
                    name: second_name, ..
                },
            ) => first_name == second_name,
            _ => false,
        }
    }
}

fn no_op(_cx: &mut Context) {}

type MoveFn =
    fn(RopeSlice, Range, Direction, usize, Movement, &TextFormat, &mut TextAnnotations) -> Range;

fn move_impl(cx: &mut Context, move_fn: MoveFn, dir: Direction, behaviour: Movement) {
    let count = cx.count();
    let (view, doc) = current!(cx.editor);
    let text = doc.text().slice(..);
    let text_fmt = doc.text_format(view.inner_area(doc).width, None);
    let mut annotations = view.text_annotations(doc, None);

    let selection = doc.selection(view.id).clone().transform(|range| {
        move_fn(
            text,
            range,
            dir,
            count,
            behaviour,
            &text_fmt,
            &mut annotations,
        )
    });
    drop(annotations);
    doc.set_selection(view.id, selection);
}

use helix_core::movement::{move_horizontally, move_vertically};

fn move_char_left(cx: &mut Context) {
    move_impl(cx, move_horizontally, Direction::Backward, Movement::Move)
}

fn move_char_right(cx: &mut Context) {
    move_impl(cx, move_horizontally, Direction::Forward, Movement::Move)
}

fn move_line_up(cx: &mut Context) {
    move_impl(cx, move_vertically, Direction::Backward, Movement::Move)
}

fn move_line_down(cx: &mut Context) {
    move_impl(cx, move_vertically, Direction::Forward, Movement::Move)
}

fn move_visual_line_up(cx: &mut Context) {
    move_impl(
        cx,
        move_vertically_visual,
        Direction::Backward,
        Movement::Move,
    )
}

fn move_visual_line_down(cx: &mut Context) {
    move_impl(
        cx,
        move_vertically_visual,
        Direction::Forward,
        Movement::Move,
    )
}

fn extend_char_left(cx: &mut Context) {
    move_impl(cx, move_horizontally, Direction::Backward, Movement::Extend)
}

fn extend_char_right(cx: &mut Context) {
    move_impl(cx, move_horizontally, Direction::Forward, Movement::Extend)
}

fn extend_line_up(cx: &mut Context) {
    move_impl(cx, move_vertically, Direction::Backward, Movement::Extend)
}

fn extend_line_down(cx: &mut Context) {
    move_impl(cx, move_vertically, Direction::Forward, Movement::Extend)
}

fn extend_visual_line_up(cx: &mut Context) {
    move_impl(
        cx,
        move_vertically_visual,
        Direction::Backward,
        Movement::Extend,
    )
}

fn extend_visual_line_down(cx: &mut Context) {
    move_impl(
        cx,
        move_vertically_visual,
        Direction::Forward,
        Movement::Extend,
    )
}

fn goto_line_end_impl(view: &mut View, doc: &mut Document, movement: Movement) {
    let text = doc.text().slice(..);

    let selection = doc.selection(view.id).clone().transform(|range| {
        let line = range.cursor_line(text);
        let line_start = text.line_to_char(line);

        let pos = graphemes::prev_grapheme_boundary(text, line_end_char_index(&text, line))
            .max(line_start);

        range.put_cursor(text, pos, movement == Movement::Extend)
    });
    doc.set_selection(view.id, selection);
}

fn goto_line_end(cx: &mut Context) {
    let (view, doc) = current!(cx.editor);
    goto_line_end_impl(
        view,
        doc,
        if cx.editor.mode == Mode::Select {
            Movement::Extend
        } else {
            Movement::Move
        },
    )
}

fn extend_to_line_end(cx: &mut Context) {
    let (view, doc) = current!(cx.editor);
    goto_line_end_impl(view, doc, Movement::Extend)
}

fn goto_line_end_newline_impl(view: &mut View, doc: &mut Document, movement: Movement) {
    let text = doc.text().slice(..);

    let selection = doc.selection(view.id).clone().transform(|range| {
        let line = range.cursor_line(text);
        let pos = line_end_char_index(&text, line);

        range.put_cursor(text, pos, movement == Movement::Extend)
    });
    doc.set_selection(view.id, selection);
}

fn goto_line_end_newline(cx: &mut Context) {
    let (view, doc) = current!(cx.editor);
    goto_line_end_newline_impl(
        view,
        doc,
        if cx.editor.mode == Mode::Select {
            Movement::Extend
        } else {
            Movement::Move
        },
    )
}

fn extend_to_line_end_newline(cx: &mut Context) {
    let (view, doc) = current!(cx.editor);
    goto_line_end_newline_impl(view, doc, Movement::Extend)
}

fn goto_line_start_impl(view: &mut View, doc: &mut Document, movement: Movement) {
    let text = doc.text().slice(..);

    let selection = doc.selection(view.id).clone().transform(|range| {
        let line = range.cursor_line(text);

        // adjust to start of the line
        let pos = text.line_to_char(line);
        range.put_cursor(text, pos, movement == Movement::Extend)
    });
    doc.set_selection(view.id, selection);
}

fn goto_line_start(cx: &mut Context) {
    let (view, doc) = current!(cx.editor);
    goto_line_start_impl(
        view,
        doc,
        if cx.editor.mode == Mode::Select {
            Movement::Extend
        } else {
            Movement::Move
        },
    )
}

fn goto_next_buffer(cx: &mut Context) {
    goto_buffer(cx.editor, Direction::Forward, cx.count());
}

fn goto_previous_buffer(cx: &mut Context) {
    goto_buffer(cx.editor, Direction::Backward, cx.count());
}

fn goto_buffer(editor: &mut Editor, direction: Direction, count: usize) {
    let current = view!(editor).doc;

    let id = match direction {
        Direction::Forward => {
            let iter = editor.documents.keys();
            // skip 'count' times past current buffer
            iter.cycle().skip_while(|id| *id != &current).nth(count)
        }
        Direction::Backward => {
            let iter = editor.documents.keys();
            // skip 'count' times past current buffer
            iter.rev()
                .cycle()
                .skip_while(|id| *id != &current)
                .nth(count)
        }
    }
    .unwrap();

    let id = *id;

    editor.switch(id, Action::Replace);
}

fn extend_to_line_start(cx: &mut Context) {
    let (view, doc) = current!(cx.editor);
    goto_line_start_impl(view, doc, Movement::Extend)
}

fn kill_to_line_start(cx: &mut Context) {
    delete_by_selection_insert_mode(
        cx,
        move |text, range| {
            let line = range.cursor_line(text);
            let first_char = text.line_to_char(line);
            let anchor = range.cursor(text);
            let head = if anchor == first_char && line != 0 {
                // select until previous line
                line_end_char_index(&text, line - 1)
            } else if let Some(pos) = text.line(line).first_non_whitespace_char() {
                if first_char + pos < anchor {
                    // select until first non-blank in line if cursor is after it
                    first_char + pos
                } else {
                    // select until start of line
                    first_char
                }
            } else {
                // select until start of line
                first_char
            };
            (head, anchor)
        },
        Direction::Backward,
    );
}

fn kill_to_line_end(cx: &mut Context) {
    delete_by_selection_insert_mode(
        cx,
        |text, range| {
            let line = range.cursor_line(text);
            let line_end_pos = line_end_char_index(&text, line);
            let pos = range.cursor(text);

            // if the cursor is on the newline char delete that
            if pos == line_end_pos {
                (pos, text.line_to_char(line + 1))
            } else {
                (pos, line_end_pos)
            }
        },
        Direction::Forward,
    );
}

fn goto_first_nonwhitespace(cx: &mut Context) {
    let (view, doc) = current!(cx.editor);

    goto_first_nonwhitespace_impl(
        view,
        doc,
        if cx.editor.mode == Mode::Select {
            Movement::Extend
        } else {
            Movement::Move
        },
    )
}

fn extend_to_first_nonwhitespace(cx: &mut Context) {
    let (view, doc) = current!(cx.editor);
    goto_first_nonwhitespace_impl(view, doc, Movement::Extend)
}

fn goto_first_nonwhitespace_impl(view: &mut View, doc: &mut Document, movement: Movement) {
    let text = doc.text().slice(..);

    let selection = doc.selection(view.id).clone().transform(|range| {
        let line = range.cursor_line(text);

        if let Some(pos) = text.line(line).first_non_whitespace_char() {
            let pos = pos + text.line_to_char(line);
            range.put_cursor(text, pos, movement == Movement::Extend)
        } else {
            range
        }
    });
    doc.set_selection(view.id, selection);
}

fn trim_selections(cx: &mut Context) {
    let (view, doc) = current!(cx.editor);
    let text = doc.text().slice(..);

    let ranges: SmallVec<[Range; 1]> = doc
        .selection(view.id)
        .iter()
        .filter_map(|range| {
            if range.is_empty() || range.slice(text).chars().all(|ch| ch.is_whitespace()) {
                return None;
            }
            let mut start = range.from();
            let mut end = range.to();
            start = movement::skip_while(text, start, |x| x.is_whitespace()).unwrap_or(start);
            end = movement::backwards_skip_while(text, end, |x| x.is_whitespace()).unwrap_or(end);
            Some(Range::new(start, end).with_direction(range.direction()))
        })
        .collect();

    if !ranges.is_empty() {
        let primary = doc.selection(view.id).primary();
        let idx = ranges
            .iter()
            .position(|range| range.overlaps(&primary))
            .unwrap_or(ranges.len() - 1);
        doc.set_selection(view.id, Selection::new(ranges, idx));
    } else {
        collapse_selection(cx);
        keep_primary_selection(cx);
    };
}

// align text in selection
#[allow(deprecated)]
fn align_selections(cx: &mut Context) {
    use helix_core::visual_coords_at_pos;

    let (view, doc) = current!(cx.editor);
    let text = doc.text().slice(..);
    let selection = doc.selection(view.id);

    let tab_width = doc.tab_width();
    let mut column_widths: Vec<Vec<_>> = Vec::new();
    let mut last_line = text.len_lines() + 1;
    let mut col = 0;

    for range in selection {
        let coords = visual_coords_at_pos(text, range.head, tab_width);
        let anchor_coords = visual_coords_at_pos(text, range.anchor, tab_width);

        if coords.row != anchor_coords.row {
            cx.editor
                .set_error("align cannot work with multi line selections");
            return;
        }

        col = if coords.row == last_line { col + 1 } else { 0 };

        if col >= column_widths.len() {
            column_widths.push(Vec::new());
        }
        column_widths[col].push((range.from(), coords.col));

        last_line = coords.row;
    }

    let mut changes = Vec::with_capacity(selection.len());

    // Account for changes on each row
    let len = column_widths.first().map(|cols| cols.len()).unwrap_or(0);
    let mut offs = vec![0; len];

    for col in column_widths {
        let max_col = col
            .iter()
            .enumerate()
            .map(|(row, (_, cursor))| *cursor + offs[row])
            .max()
            .unwrap_or(0);

        for (row, (insert_pos, last_col)) in col.into_iter().enumerate() {
            let ins_count = max_col - (last_col + offs[row]);

            if ins_count == 0 {
                continue;
            }

            offs[row] += ins_count;

            changes.push((insert_pos, insert_pos, Some(" ".repeat(ins_count).into())));
        }
    }

    // The changeset has to be sorted
    changes.sort_unstable_by_key(|(from, _, _)| *from);

    let transaction = Transaction::change(doc.text(), changes.into_iter());
    doc.apply(&transaction, view.id);
    exit_select_mode(cx);
}

fn goto_window(cx: &mut Context, align: Align) {
    let count = cx.count() - 1;
    let config = cx.editor.config();
    let (view, doc) = current!(cx.editor);

    let height = view.inner_height();

    // respect user given count if any
    // - 1 so we have at least one gap in the middle.
    // a height of 6 with padding of 3 on each side will keep shifting the view back and forth
    // as we type
    let scrolloff = config.scrolloff.min(height.saturating_sub(1) / 2);

    let last_visual_line = view.last_visual_line(doc);

    let visual_line = match align {
        Align::Top => view.offset.vertical_offset + scrolloff + count,
        Align::Center => view.offset.vertical_offset + (last_visual_line / 2),
        Align::Bottom => {
            view.offset.vertical_offset + last_visual_line.saturating_sub(scrolloff + count)
        }
    };
    let visual_line = visual_line
        .max(view.offset.vertical_offset + scrolloff)
        .min(view.offset.vertical_offset + last_visual_line.saturating_sub(scrolloff));

    let pos = view
        .pos_at_visual_coords(doc, visual_line as u16, 0, false)
        .expect("visual_line was constrained to the view area");

    let text = doc.text().slice(..);
    let selection = doc
        .selection(view.id)
        .clone()
        .transform(|range| range.put_cursor(text, pos, cx.editor.mode == Mode::Select));
    doc.set_selection(view.id, selection);
}

fn goto_window_top(cx: &mut Context) {
    goto_window(cx, Align::Top)
}

fn goto_window_center(cx: &mut Context) {
    goto_window(cx, Align::Center)
}

fn goto_window_bottom(cx: &mut Context) {
    goto_window(cx, Align::Bottom)
}

fn move_word_impl<F>(cx: &mut Context, move_fn: F)
where
    F: Fn(RopeSlice, Range, usize) -> Range,
{
    let count = cx.count();
    let (view, doc) = current!(cx.editor);
    let text = doc.text().slice(..);

    let selection = doc
        .selection(view.id)
        .clone()
        .transform(|range| move_fn(text, range, count));
    doc.set_selection(view.id, selection);
}

fn move_next_word_start(cx: &mut Context) {
    move_word_impl(cx, movement::move_next_word_start)
}

fn move_prev_word_start(cx: &mut Context) {
    move_word_impl(cx, movement::move_prev_word_start)
}

fn move_prev_word_end(cx: &mut Context) {
    move_word_impl(cx, movement::move_prev_word_end)
}

fn move_next_word_end(cx: &mut Context) {
    move_word_impl(cx, movement::move_next_word_end)
}

fn move_next_long_word_start(cx: &mut Context) {
    move_word_impl(cx, movement::move_next_long_word_start)
}

fn move_prev_long_word_start(cx: &mut Context) {
    move_word_impl(cx, movement::move_prev_long_word_start)
}

fn move_prev_long_word_end(cx: &mut Context) {
    move_word_impl(cx, movement::move_prev_long_word_end)
}

fn move_next_long_word_end(cx: &mut Context) {
    move_word_impl(cx, movement::move_next_long_word_end)
}

fn goto_para_impl<F>(cx: &mut Context, move_fn: F)
where
    F: Fn(RopeSlice, Range, usize, Movement) -> Range + 'static,
{
    let count = cx.count();
    let motion = move |editor: &mut Editor| {
        let (view, doc) = current!(editor);
        let text = doc.text().slice(..);
        let behavior = if editor.mode == Mode::Select {
            Movement::Extend
        } else {
            Movement::Move
        };

        let selection = doc
            .selection(view.id)
            .clone()
            .transform(|range| move_fn(text, range, count, behavior));
        doc.set_selection(view.id, selection);
    };
    cx.editor.apply_motion(motion)
}

fn goto_prev_paragraph(cx: &mut Context) {
    goto_para_impl(cx, movement::move_prev_paragraph)
}

fn goto_next_paragraph(cx: &mut Context) {
    goto_para_impl(cx, movement::move_next_paragraph)
}

fn goto_file_start(cx: &mut Context) {
    if cx.count.is_some() {
        goto_line(cx);
    } else {
        let (view, doc) = current!(cx.editor);
        let text = doc.text().slice(..);
        let selection = doc
            .selection(view.id)
            .clone()
            .transform(|range| range.put_cursor(text, 0, cx.editor.mode == Mode::Select));
        push_jump(view, doc);
        doc.set_selection(view.id, selection);
    }
}

fn goto_file_end(cx: &mut Context) {
    let (view, doc) = current!(cx.editor);
    let text = doc.text().slice(..);
    let pos = doc.text().len_chars();
    let selection = doc
        .selection(view.id)
        .clone()
        .transform(|range| range.put_cursor(text, pos, cx.editor.mode == Mode::Select));
    push_jump(view, doc);
    doc.set_selection(view.id, selection);
}

fn goto_file(cx: &mut Context) {
    goto_file_impl(cx, Action::Replace);
}

fn goto_file_hsplit(cx: &mut Context) {
    goto_file_impl(cx, Action::HorizontalSplit);
}

fn goto_file_vsplit(cx: &mut Context) {
    goto_file_impl(cx, Action::VerticalSplit);
}

/// Goto files in selection.
fn goto_file_impl(cx: &mut Context, action: Action) {
    let (view, doc) = current_ref!(cx.editor);
    let text = doc.text();
    let selections = doc.selection(view.id);
    let primary = selections.primary();
    let rel_path = doc
        .relative_path()
        .map(|path| path.parent().unwrap().to_path_buf())
        .unwrap_or_default();

    let paths: Vec<_> = if selections.len() == 1 && primary.len() == 1 {
        // Secial case: if there is only one one-width selection, try to detect the
        // path under the cursor.
        let is_valid_path_char = |c: &char| {
            #[cfg(target_os = "windows")]
            let valid_chars = &[
                '@', '/', '\\', '.', '-', '_', '+', '#', '$', '%', '{', '}', '[', ']', ':', '!',
                '~', '=',
            ];
            #[cfg(not(target_os = "windows"))]
            let valid_chars = &['@', '/', '.', '-', '_', '+', '#', '$', '%', '~', '=', ':'];

            valid_chars.contains(c) || c.is_alphabetic() || c.is_numeric()
        };

        let cursor_pos = primary.cursor(text.slice(..));
        let pre_cursor_pos = cursor_pos.saturating_sub(1);
        let post_cursor_pos = cursor_pos + 1;
        let start_pos = if is_valid_path_char(&text.char(cursor_pos)) {
            cursor_pos
        } else if is_valid_path_char(&text.char(pre_cursor_pos)) {
            pre_cursor_pos
        } else {
            post_cursor_pos
        };

        let prefix_len = text
            .chars_at(start_pos)
            .reversed()
            .take_while(is_valid_path_char)
            .count();

        let postfix_len = text
            .chars_at(start_pos)
            .take_while(is_valid_path_char)
            .count();

        let path: String = text
            .slice((start_pos - prefix_len)..(start_pos + postfix_len))
            .into();
        log::debug!("goto_file auto-detected path: {}", path);

        vec![path]
    } else {
        // Otherwise use each selection, trimmed.
        selections
            .fragments(text.slice(..))
            .map(|sel| sel.trim().to_string())
            .filter(|sel| !sel.is_empty())
            .collect()
    };

    for sel in paths {
        if let Ok(url) = Url::parse(&sel) {
            open_url(cx, url, action);
            continue;
        }

        let path = expand_tilde(Cow::from(PathBuf::from(sel)));
        let path = &rel_path.join(path);
        if path.is_dir() {
            let picker = ui::file_picker(path.into(), &cx.editor.config());
            cx.push_layer(Box::new(overlaid(picker)));
        } else if let Err(e) = cx.editor.open(path, action) {
            cx.editor.set_error(format!("Open file failed: {:?}", e));
        }
    }
}

/// Opens the given url. If the URL points to a valid textual file it is open in helix.
//  Otherwise, the file is open using external program.
fn open_url(cx: &mut Context, url: Url, action: Action) {
    let doc = doc!(cx.editor);
    let rel_path = doc
        .relative_path()
        .map(|path| path.parent().unwrap().to_path_buf())
        .unwrap_or_default();

    if url.scheme() != "file" {
        return cx.jobs.callback(crate::open_external_url_callback(url));
    }

    let content_type = std::fs::File::open(url.path()).and_then(|file| {
        // Read up to 1kb to detect the content type
        let mut read_buffer = Vec::new();
        let n = file.take(1024).read_to_end(&mut read_buffer)?;
        Ok(content_inspector::inspect(&read_buffer[..n]))
    });

    // we attempt to open binary files - files that can't be open in helix - using external
    // program as well, e.g. pdf files or images
    match content_type {
        Ok(content_inspector::ContentType::BINARY) => {
            cx.jobs.callback(crate::open_external_url_callback(url))
        }
        Ok(_) | Err(_) => {
            let path = &rel_path.join(url.path());
            if path.is_dir() {
                let picker = ui::file_picker(path.into(), &cx.editor.config());
                cx.push_layer(Box::new(overlaid(picker)));
            } else if let Err(e) = cx.editor.open(path, action) {
                cx.editor.set_error(format!("Open file failed: {:?}", e));
            }
        }
    }
}

fn extend_word_impl<F>(cx: &mut Context, extend_fn: F)
where
    F: Fn(RopeSlice, Range, usize) -> Range,
{
    let count = cx.count();
    let (view, doc) = current!(cx.editor);
    let text = doc.text().slice(..);

    let selection = doc.selection(view.id).clone().transform(|range| {
        let word = extend_fn(text, range, count);
        let pos = word.cursor(text);
        range.put_cursor(text, pos, true)
    });
    doc.set_selection(view.id, selection);
}

fn extend_next_word_start(cx: &mut Context) {
    extend_word_impl(cx, movement::move_next_word_start)
}

fn extend_prev_word_start(cx: &mut Context) {
    extend_word_impl(cx, movement::move_prev_word_start)
}

fn extend_next_word_end(cx: &mut Context) {
    extend_word_impl(cx, movement::move_next_word_end)
}

fn extend_prev_word_end(cx: &mut Context) {
    extend_word_impl(cx, movement::move_prev_word_end)
}

fn extend_next_long_word_start(cx: &mut Context) {
    extend_word_impl(cx, movement::move_next_long_word_start)
}

fn extend_prev_long_word_start(cx: &mut Context) {
    extend_word_impl(cx, movement::move_prev_long_word_start)
}

fn extend_prev_long_word_end(cx: &mut Context) {
    extend_word_impl(cx, movement::move_prev_long_word_end)
}

fn extend_next_long_word_end(cx: &mut Context) {
    extend_word_impl(cx, movement::move_next_long_word_end)
}

/// Separate branch to find_char designed only for `<ret>` char.
//
// This is necessary because the one document can have different line endings inside. And we
// cannot predict what character to find when <ret> is pressed. On the current line it can be `lf`
// but on the next line it can be `crlf`. That's why [`find_char_impl`] cannot be applied here.
fn find_char_line_ending(
    cx: &mut Context,
    count: usize,
    direction: Direction,
    inclusive: bool,
    extend: bool,
) {
    let (view, doc) = current!(cx.editor);
    let text = doc.text().slice(..);

    let selection = doc.selection(view.id).clone().transform(|range| {
        let cursor = range.cursor(text);
        let cursor_line = range.cursor_line(text);

        // Finding the line where we're going to find <ret>. Depends mostly on
        // `count`, but also takes into account edge cases where we're already at the end
        // of a line or the beginning of a line
        let find_on_line = match direction {
            Direction::Forward => {
                let on_edge = line_end_char_index(&text, cursor_line) == cursor;
                let line = cursor_line + count - 1 + (on_edge as usize);
                if line >= text.len_lines() - 1 {
                    return range;
                } else {
                    line
                }
            }
            Direction::Backward => {
                let on_edge = text.line_to_char(cursor_line) == cursor && !inclusive;
                let line = cursor_line as isize - (count as isize - 1 + on_edge as isize);
                if line <= 0 {
                    return range;
                } else {
                    line as usize
                }
            }
        };

        let pos = match (direction, inclusive) {
            (Direction::Forward, true) => line_end_char_index(&text, find_on_line),
            (Direction::Forward, false) => line_end_char_index(&text, find_on_line) - 1,
            (Direction::Backward, true) => line_end_char_index(&text, find_on_line - 1),
            (Direction::Backward, false) => text.line_to_char(find_on_line),
        };

        if extend {
            range.put_cursor(text, pos, true)
        } else {
            Range::point(range.cursor(text)).put_cursor(text, pos, true)
        }
    });
    doc.set_selection(view.id, selection);
}

fn find_char(cx: &mut Context, direction: Direction, inclusive: bool, extend: bool) {
    // TODO: count is reset to 1 before next key so we move it into the closure here.
    // Would be nice to carry over.
    let count = cx.count();

    // need to wait for next key
    // TODO: should this be done by grapheme rather than char?  For example,
    // we can't properly handle the line-ending CRLF case here in terms of char.
    cx.on_next_key(move |cx, event| {
        let ch = match event {
            KeyEvent {
                code: KeyCode::Enter,
                ..
            } => {
                find_char_line_ending(cx, count, direction, inclusive, extend);
                return;
            }

            KeyEvent {
                code: KeyCode::Tab, ..
            } => '\t',

            KeyEvent {
                code: KeyCode::Char(ch),
                ..
            } => ch,
            _ => return,
        };
        let motion = move |editor: &mut Editor| {
            match direction {
                Direction::Forward => {
                    find_char_impl(editor, &find_next_char_impl, inclusive, extend, ch, count)
                }
                Direction::Backward => {
                    find_char_impl(editor, &find_prev_char_impl, inclusive, extend, ch, count)
                }
            };
        };

        cx.editor.apply_motion(motion);
    })
}

//

#[inline]
fn find_char_impl<F, M: CharMatcher + Clone + Copy>(
    editor: &mut Editor,
    search_fn: &F,
    inclusive: bool,
    extend: bool,
    char_matcher: M,
    count: usize,
) where
    F: Fn(RopeSlice, M, usize, usize, bool) -> Option<usize> + 'static,
{
    let (view, doc) = current!(editor);
    let text = doc.text().slice(..);

    let selection = doc.selection(view.id).clone().transform(|range| {
        // TODO: use `Range::cursor()` here instead.  However, that works in terms of
        // graphemes, whereas this function doesn't yet.  So we're doing the same logic
        // here, but just in terms of chars instead.
        let search_start_pos = if range.anchor < range.head {
            range.head - 1
        } else {
            range.head
        };

        search_fn(text, char_matcher, search_start_pos, count, inclusive).map_or(range, |pos| {
            if extend {
                range.put_cursor(text, pos, true)
            } else {
                Range::point(range.cursor(text)).put_cursor(text, pos, true)
            }
        })
    });
    doc.set_selection(view.id, selection);
}

fn find_next_char_impl(
    text: RopeSlice,
    ch: char,
    pos: usize,
    n: usize,
    inclusive: bool,
) -> Option<usize> {
    let pos = (pos + 1).min(text.len_chars());
    if inclusive {
        search::find_nth_next(text, ch, pos, n)
    } else {
        let n = match text.get_char(pos) {
            Some(next_ch) if next_ch == ch => n + 1,
            _ => n,
        };
        search::find_nth_next(text, ch, pos, n).map(|n| n.saturating_sub(1))
    }
}

fn find_prev_char_impl(
    text: RopeSlice,
    ch: char,
    pos: usize,
    n: usize,
    inclusive: bool,
) -> Option<usize> {
    if inclusive {
        search::find_nth_prev(text, ch, pos, n)
    } else {
        let n = match text.get_char(pos.saturating_sub(1)) {
            Some(next_ch) if next_ch == ch => n + 1,
            _ => n,
        };
        search::find_nth_prev(text, ch, pos, n).map(|n| (n + 1).min(text.len_chars()))
    }
}

fn find_till_char(cx: &mut Context) {
    find_char(cx, Direction::Forward, false, false);
}

fn find_next_char(cx: &mut Context) {
    find_char(cx, Direction::Forward, true, false)
}

fn extend_till_char(cx: &mut Context) {
    find_char(cx, Direction::Forward, false, true)
}

fn extend_next_char(cx: &mut Context) {
    find_char(cx, Direction::Forward, true, true)
}

fn till_prev_char(cx: &mut Context) {
    find_char(cx, Direction::Backward, false, false)
}

fn find_prev_char(cx: &mut Context) {
    find_char(cx, Direction::Backward, true, false)
}

fn extend_till_prev_char(cx: &mut Context) {
    find_char(cx, Direction::Backward, false, true)
}

fn extend_prev_char(cx: &mut Context) {
    find_char(cx, Direction::Backward, true, true)
}

fn repeat_last_motion(cx: &mut Context) {
    cx.editor.repeat_last_motion(cx.count())
}

fn replace(cx: &mut Context) {
    let mut buf = [0u8; 4]; // To hold utf8 encoded char.

    // need to wait for next key
    cx.on_next_key(move |cx, event| {
        let (view, doc) = current!(cx.editor);
        let ch: Option<&str> = match event {
            KeyEvent {
                code: KeyCode::Char(ch),
                ..
            } => Some(ch.encode_utf8(&mut buf[..])),
            KeyEvent {
                code: KeyCode::Enter,
                ..
            } => Some(doc.line_ending.as_str()),
            KeyEvent {
                code: KeyCode::Tab, ..
            } => Some("\t"),
            _ => None,
        };

        let selection = doc.selection(view.id);

        if let Some(ch) = ch {
            let transaction = Transaction::change_by_selection(doc.text(), selection, |range| {
                if !range.is_empty() {
                    let text: Tendril =
                        RopeGraphemes::new(doc.text().slice(range.from()..range.to()))
                            .map(|_g| ch)
                            .collect();
                    (range.from(), range.to(), Some(text))
                } else {
                    // No change.
                    (range.from(), range.to(), None)
                }
            });

            doc.apply(&transaction, view.id);
            exit_select_mode(cx);
        }
    })
}

fn switch_case_impl<F>(cx: &mut Context, change_fn: F)
where
    F: Fn(RopeSlice) -> Tendril,
{
    let (view, doc) = current!(cx.editor);
    let selection = doc.selection(view.id);
    let transaction = Transaction::change_by_selection(doc.text(), selection, |range| {
        let text: Tendril = change_fn(range.slice(doc.text().slice(..)));

        (range.from(), range.to(), Some(text))
    });

    doc.apply(&transaction, view.id);
    exit_select_mode(cx);
}

fn switch_case(cx: &mut Context) {
    switch_case_impl(cx, |string| {
        string
            .chars()
            .flat_map(|ch| {
                if ch.is_lowercase() {
                    ch.to_uppercase().collect()
                } else if ch.is_uppercase() {
                    ch.to_lowercase().collect()
                } else {
                    vec![ch]
                }
            })
            .collect()
    });
}

fn switch_to_uppercase(cx: &mut Context) {
    switch_case_impl(cx, |string| {
        string.chunks().map(|chunk| chunk.to_uppercase()).collect()
    });
}

fn switch_to_lowercase(cx: &mut Context) {
    switch_case_impl(cx, |string| {
        string.chunks().map(|chunk| chunk.to_lowercase()).collect()
    });
}

pub fn scroll(cx: &mut Context, offset: usize, direction: Direction, sync_cursor: bool) {
    use Direction::*;
    let config = cx.editor.config();
    let (view, doc) = current!(cx.editor);

    let range = doc.selection(view.id).primary();
    let text = doc.text().slice(..);

    let cursor = range.cursor(text);
    let height = view.inner_height();

    let scrolloff = config.scrolloff.min(height.saturating_sub(1) / 2);
    let offset = match direction {
        Forward => offset as isize,
        Backward => -(offset as isize),
    };

    let doc_text = doc.text().slice(..);
    let viewport = view.inner_area(doc);
    let text_fmt = doc.text_format(viewport.width, None);
    let mut annotations = view.text_annotations(&*doc, None);
    (view.offset.anchor, view.offset.vertical_offset) = char_idx_at_visual_offset(
        doc_text,
        view.offset.anchor,
        view.offset.vertical_offset as isize + offset,
        0,
        &text_fmt,
        &annotations,
    );

    if sync_cursor {
        let movement = match cx.editor.mode {
            Mode::Select => Movement::Extend,
            _ => Movement::Move,
        };
        // TODO: When inline diagnostics gets merged- 1. move_vertically_visual removes
        // line annotations/diagnostics so the cursor may jump further than the view.
        // 2. If the cursor lands on a complete line of virtual text, the cursor will
        // jump a different distance than the view.
        let selection = doc.selection(view.id).clone().transform(|range| {
            move_vertically_visual(
                doc_text,
                range,
                direction,
                offset.unsigned_abs(),
                movement,
                &text_fmt,
                &mut annotations,
            )
        });
        drop(annotations);
        doc.set_selection(view.id, selection);
        return;
    }

    let mut head;
    match direction {
        Forward => {
            let off;
            (head, off) = char_idx_at_visual_offset(
                doc_text,
                view.offset.anchor,
                (view.offset.vertical_offset + scrolloff) as isize,
                0,
                &text_fmt,
                &annotations,
            );
            head += (off != 0) as usize;
            if head <= cursor {
                return;
            }
        }
        Backward => {
            head = char_idx_at_visual_offset(
                doc_text,
                view.offset.anchor,
                (view.offset.vertical_offset + height - scrolloff - 1) as isize,
                0,
                &text_fmt,
                &annotations,
            )
            .0;
            if head >= cursor {
                return;
            }
        }
    }

    let anchor = if cx.editor.mode == Mode::Select {
        range.anchor
    } else {
        head
    };

    // replace primary selection with an empty selection at cursor pos
    let prim_sel = Range::new(anchor, head);
    let mut sel = doc.selection(view.id).clone();
    let idx = sel.primary_index();
    sel = sel.replace(idx, prim_sel);
    drop(annotations);
    doc.set_selection(view.id, sel);
}

fn page_up(cx: &mut Context) {
    let view = view!(cx.editor);
    let offset = view.inner_height();
    scroll(cx, offset, Direction::Backward, false);
}

fn page_down(cx: &mut Context) {
    let view = view!(cx.editor);
    let offset = view.inner_height();
    scroll(cx, offset, Direction::Forward, false);
}

fn half_page_up(cx: &mut Context) {
    let view = view!(cx.editor);
    let offset = view.inner_height() / 2;
    scroll(cx, offset, Direction::Backward, false);
}

fn half_page_down(cx: &mut Context) {
    let view = view!(cx.editor);
    let offset = view.inner_height() / 2;
    scroll(cx, offset, Direction::Forward, false);
}

fn page_cursor_up(cx: &mut Context) {
    let view = view!(cx.editor);
    let offset = view.inner_height();
    scroll(cx, offset, Direction::Backward, true);
}

fn page_cursor_down(cx: &mut Context) {
    let view = view!(cx.editor);
    let offset = view.inner_height();
    scroll(cx, offset, Direction::Forward, true);
}

fn page_cursor_half_up(cx: &mut Context) {
    let view = view!(cx.editor);
    let offset = view.inner_height() / 2;
    scroll(cx, offset, Direction::Backward, true);
}

fn page_cursor_half_down(cx: &mut Context) {
    let view = view!(cx.editor);
    let offset = view.inner_height() / 2;
    scroll(cx, offset, Direction::Forward, true);
}

#[allow(deprecated)]
// currently uses the deprecated `visual_coords_at_pos`/`pos_at_visual_coords` functions
// as this function ignores softwrapping (and virtual text) and instead only cares
// about "text visual position"
//
// TODO: implement a variant of that uses visual lines and respects virtual text
fn copy_selection_on_line(cx: &mut Context, direction: Direction) {
    use helix_core::{pos_at_visual_coords, visual_coords_at_pos};

    let count = cx.count();
    let (view, doc) = current!(cx.editor);
    let text = doc.text().slice(..);
    let selection = doc.selection(view.id);
    let mut ranges = SmallVec::with_capacity(selection.ranges().len() * (count + 1));
    ranges.extend_from_slice(selection.ranges());
    let mut primary_index = 0;
    for range in selection.iter() {
        let is_primary = *range == selection.primary();

        // The range is always head exclusive
        let (head, anchor) = if range.anchor < range.head {
            (range.head - 1, range.anchor)
        } else {
            (range.head, range.anchor.saturating_sub(1))
        };

        let tab_width = doc.tab_width();

        let head_pos = visual_coords_at_pos(text, head, tab_width);
        let anchor_pos = visual_coords_at_pos(text, anchor, tab_width);

        let height = std::cmp::max(head_pos.row, anchor_pos.row)
            - std::cmp::min(head_pos.row, anchor_pos.row)
            + 1;

        if is_primary {
            primary_index = ranges.len();
        }
        ranges.push(*range);

        let mut sels = 0;
        let mut i = 0;
        while sels < count {
            let offset = (i + 1) * height;

            let anchor_row = match direction {
                Direction::Forward => anchor_pos.row + offset,
                Direction::Backward => anchor_pos.row.saturating_sub(offset),
            };

            let head_row = match direction {
                Direction::Forward => head_pos.row + offset,
                Direction::Backward => head_pos.row.saturating_sub(offset),
            };

            if anchor_row >= text.len_lines() || head_row >= text.len_lines() {
                break;
            }

            let anchor =
                pos_at_visual_coords(text, Position::new(anchor_row, anchor_pos.col), tab_width);
            let head = pos_at_visual_coords(text, Position::new(head_row, head_pos.col), tab_width);

            // skip lines that are too short
            if visual_coords_at_pos(text, anchor, tab_width).col == anchor_pos.col
                && visual_coords_at_pos(text, head, tab_width).col == head_pos.col
            {
                if is_primary {
                    primary_index = ranges.len();
                }
                // This is Range::new(anchor, head), but it will place the cursor on the correct column
                ranges.push(Range::point(anchor).put_cursor(text, head, true));
                sels += 1;
            }

            if anchor_row == 0 && head_row == 0 {
                break;
            }

            i += 1;
        }
    }

    let selection = Selection::new(ranges, primary_index);
    doc.set_selection(view.id, selection);
}

fn copy_selection_on_prev_line(cx: &mut Context) {
    copy_selection_on_line(cx, Direction::Backward)
}

fn copy_selection_on_next_line(cx: &mut Context) {
    copy_selection_on_line(cx, Direction::Forward)
}

fn select_all(cx: &mut Context) {
    let (view, doc) = current!(cx.editor);

    let end = doc.text().len_chars();
    doc.set_selection(view.id, Selection::single(0, end))
}

fn select_regex(cx: &mut Context) {
    let reg = cx.register.unwrap_or('/');
    ui::regex_prompt(
        cx,
        "select:".into(),
        Some(reg),
        ui::completers::none,
        move |cx, regex, event| {
            let (view, doc) = current!(cx.editor);
            if !matches!(event, PromptEvent::Update | PromptEvent::Validate) {
                return;
            }
            let text = doc.text().slice(..);
            if let Some(selection) =
                selection::select_on_matches(text, doc.selection(view.id), &regex)
            {
                doc.set_selection(view.id, selection);
            }
        },
    );
}

fn split_selection(cx: &mut Context) {
    let reg = cx.register.unwrap_or('/');
    ui::regex_prompt(
        cx,
        "split:".into(),
        Some(reg),
        ui::completers::none,
        move |cx, regex, event| {
            let (view, doc) = current!(cx.editor);
            if !matches!(event, PromptEvent::Update | PromptEvent::Validate) {
                return;
            }
            let text = doc.text().slice(..);
            let selection = selection::split_on_matches(text, doc.selection(view.id), &regex);
            doc.set_selection(view.id, selection);
        },
    );
}

fn split_selection_on_newline(cx: &mut Context) {
    let (view, doc) = current!(cx.editor);
    let text = doc.text().slice(..);
    let selection = selection::split_on_newline(text, doc.selection(view.id));
    doc.set_selection(view.id, selection);
}

fn merge_selections(cx: &mut Context) {
    let (view, doc) = current!(cx.editor);
    let selection = doc.selection(view.id).clone().merge_ranges();
    doc.set_selection(view.id, selection);
}

fn merge_consecutive_selections(cx: &mut Context) {
    let (view, doc) = current!(cx.editor);
    let selection = doc.selection(view.id).clone().merge_consecutive_ranges();
    doc.set_selection(view.id, selection);
}

#[allow(clippy::too_many_arguments)]
fn search_impl(
    editor: &mut Editor,
    regex: &rope::Regex,
    movement: Movement,
    direction: Direction,
    scrolloff: usize,
    wrap_around: bool,
    show_warnings: bool,
) {
    let (view, doc) = current!(editor);
    let text = doc.text().slice(..);
    let selection = doc.selection(view.id);

    // Get the right side of the primary block cursor for forward search, or the
    // grapheme before the start of the selection for reverse search.
    let start = match direction {
        Direction::Forward => text.char_to_byte(graphemes::ensure_grapheme_boundary_next(
            text,
            selection.primary().to(),
        )),
        Direction::Backward => text.char_to_byte(graphemes::ensure_grapheme_boundary_prev(
            text,
            selection.primary().from(),
        )),
    };

    // A regex::Match returns byte-positions in the str. In the case where we
    // do a reverse search and wraparound to the end, we don't need to search
    // the text before the current cursor position for matches, but by slicing
    // it out, we need to add it back to the position of the selection.
    let doc = doc!(editor).text().slice(..);

    // use find_at to find the next match after the cursor, loop around the end
    // Careful, `Regex` uses `bytes` as offsets, not character indices!
    let mut mat = match direction {
        Direction::Forward => regex.find(doc.regex_input_at_bytes(start..)),
        Direction::Backward => regex.find_iter(doc.regex_input_at_bytes(..start)).last(),
    };

    if mat.is_none() {
        if wrap_around {
            mat = match direction {
                Direction::Forward => regex.find(doc.regex_input()),
                Direction::Backward => regex.find_iter(doc.regex_input_at_bytes(start..)).last(),
            };
        }
        if show_warnings {
            if wrap_around && mat.is_some() {
                editor.set_status("Wrapped around document");
            } else {
                editor.set_error("No more matches");
            }
        }
    }

    let (view, doc) = current!(editor);
    let text = doc.text().slice(..);
    let selection = doc.selection(view.id);

    if let Some(mat) = mat {
        let start = text.byte_to_char(mat.start());
        let end = text.byte_to_char(mat.end());

        if end == 0 {
            // skip empty matches that don't make sense
            return;
        }

        // Determine range direction based on the primary range
        let primary = selection.primary();
        let range = Range::new(start, end).with_direction(primary.direction());

        let selection = match movement {
            Movement::Extend => selection.clone().push(range),
            Movement::Move => selection.clone().replace(selection.primary_index(), range),
        };

        doc.set_selection(view.id, selection);
        view.ensure_cursor_in_view_center(doc, scrolloff);
    };
}

fn search_completions(cx: &mut Context, reg: Option<char>) -> Vec<String> {
    let mut items = reg
        .and_then(|reg| cx.editor.registers.read(reg, cx.editor))
        .map_or(Vec::new(), |reg| reg.take(200).collect());
    items.sort_unstable();
    items.dedup();
    items.into_iter().map(|value| value.to_string()).collect()
}

fn search(cx: &mut Context) {
    searcher(cx, Direction::Forward)
}

fn rsearch(cx: &mut Context) {
    searcher(cx, Direction::Backward)
}

fn searcher(cx: &mut Context, direction: Direction) {
    let reg = cx.register.unwrap_or('/');
    let config = cx.editor.config();
    let scrolloff = config.scrolloff;
    let wrap_around = config.search.wrap_around;
    let movement = if cx.editor.mode() == Mode::Select {
        Movement::Extend
    } else {
        Movement::Move
    };

    // TODO: could probably share with select_on_matches?
    let completions = search_completions(cx, Some(reg));

    ui::regex_prompt(
        cx,
        "search:".into(),
        Some(reg),
        move |_editor: &Editor, input: &str| {
            completions
                .iter()
                .filter(|comp| comp.starts_with(input))
                .map(|comp| (0.., std::borrow::Cow::Owned(comp.clone())))
                .collect()
        },
        move |cx, regex, event| {
            if event == PromptEvent::Validate {
                cx.editor.registers.last_search_register = reg;
            } else if event != PromptEvent::Update {
                return;
            }
            search_impl(
                cx.editor,
                &regex,
                movement,
                direction,
                scrolloff,
                wrap_around,
                false,
            );
        },
    );
}

fn search_next_or_prev_impl(cx: &mut Context, movement: Movement, direction: Direction) {
    let count = cx.count();
    let register = cx
        .register
        .unwrap_or(cx.editor.registers.last_search_register);
    let config = cx.editor.config();
    let scrolloff = config.scrolloff;
    if let Some(query) = cx.editor.registers.first(register, cx.editor) {
        let search_config = &config.search;
        let case_insensitive = if search_config.smart_case {
            !query.chars().any(char::is_uppercase)
        } else {
            false
        };
        let wrap_around = search_config.wrap_around;
        if let Ok(regex) = rope::RegexBuilder::new()
            .syntax(
                rope::Config::new()
                    .case_insensitive(case_insensitive)
                    .multi_line(true),
            )
            .build(&query)
        {
            for _ in 0..count {
                search_impl(
                    cx.editor,
                    &regex,
                    movement,
                    direction,
                    scrolloff,
                    wrap_around,
                    true,
                );
            }
        } else {
            let error = format!("Invalid regex: {}", query);
            cx.editor.set_error(error);
        }
    }
}

fn search_next(cx: &mut Context) {
    search_next_or_prev_impl(cx, Movement::Move, Direction::Forward);
}

fn search_prev(cx: &mut Context) {
    search_next_or_prev_impl(cx, Movement::Move, Direction::Backward);
}
fn extend_search_next(cx: &mut Context) {
    search_next_or_prev_impl(cx, Movement::Extend, Direction::Forward);
}

fn extend_search_prev(cx: &mut Context) {
    search_next_or_prev_impl(cx, Movement::Extend, Direction::Backward);
}

fn search_selection(cx: &mut Context) {
    let register = cx.register.unwrap_or('/');
    let (view, doc) = current!(cx.editor);
    let contents = doc.text().slice(..);

    let regex = doc
        .selection(view.id)
        .iter()
        .map(|selection| regex::escape(&selection.fragment(contents)))
        .collect::<HashSet<_>>() // Collect into hashset to deduplicate identical regexes
        .into_iter()
        .collect::<Vec<_>>()
        .join("|");

    let msg = format!("register '{}' set to '{}'", register, &regex);
    match cx.editor.registers.push(register, regex) {
        Ok(_) => {
            cx.editor.registers.last_search_register = register;
            cx.editor.set_status(msg)
        }
        Err(err) => cx.editor.set_error(err.to_string()),
    }
}

fn make_search_word_bounded(cx: &mut Context) {
    // Defaults to the active search register instead `/` to be more ergonomic assuming most people
    // would use this command following `search_selection`. This avoids selecting the register
    // twice.
    let register = cx
        .register
        .unwrap_or(cx.editor.registers.last_search_register);
    let regex = match cx.editor.registers.first(register, cx.editor) {
        Some(regex) => regex,
        None => return,
    };
    let start_anchored = regex.starts_with("\\b");
    let end_anchored = regex.ends_with("\\b");

    if start_anchored && end_anchored {
        return;
    }

    let mut new_regex = String::with_capacity(
        regex.len() + if start_anchored { 0 } else { 2 } + if end_anchored { 0 } else { 2 },
    );

    if !start_anchored {
        new_regex.push_str("\\b");
    }
    new_regex.push_str(&regex);
    if !end_anchored {
        new_regex.push_str("\\b");
    }

    let msg = format!("register '{}' set to '{}'", register, &new_regex);
    match cx.editor.registers.push(register, new_regex) {
        Ok(_) => {
            cx.editor.registers.last_search_register = register;
            cx.editor.set_status(msg)
        }
        Err(err) => cx.editor.set_error(err.to_string()),
    }
}

fn global_search(cx: &mut Context) {
    #[derive(Debug)]
    struct FileResult {
        path: PathBuf,
        /// 0 indexed lines
        line_num: usize,
    }

    impl FileResult {
        fn new(path: &Path, line_num: usize) -> Self {
            Self {
                path: path.to_path_buf(),
                line_num,
            }
        }
    }

    struct GlobalSearchConfig {
        smart_case: bool,
        file_picker_config: helix_view::editor::FilePickerConfig,
    }

    let config = cx.editor.config();
    let config = GlobalSearchConfig {
        smart_case: config.search.smart_case,
        file_picker_config: config.file_picker.clone(),
    };

    let columns = [
        PickerColumn::new("path", |item: &FileResult, _| {
            let path = helix_stdx::path::get_relative_path(&item.path);
            format!("{}:{}", path.to_string_lossy(), item.line_num + 1).into()
        }),
        PickerColumn::hidden("contents"),
    ];

    let get_files = |query: &str,
                     editor: &mut Editor,
                     config: std::sync::Arc<GlobalSearchConfig>,
                     injector: &ui::picker::Injector<_, _>| {
        if query.is_empty() {
            return async { Ok(()) }.boxed();
        }

        let search_root = helix_stdx::env::current_working_dir();
        if !search_root.exists() {
            return async { Err(anyhow::anyhow!("Current working directory does not exist")) }
                .boxed();
        }

        let documents: Vec<_> = editor
            .documents()
            .map(|doc| (doc.path().cloned(), doc.text().to_owned()))
            .collect();

        let matcher = match RegexMatcherBuilder::new()
            .case_smart(config.smart_case)
            .build(query)
        {
            Ok(matcher) => {
                // Clear any "Failed to compile regex" errors out of the statusline.
                editor.clear_status();
                matcher
            }
            Err(err) => {
                log::info!("Failed to compile search pattern in global search: {}", err);
                return async { Err(anyhow::anyhow!("Failed to compile regex")) }.boxed();
            }
        };

        let dedup_symlinks = config.file_picker_config.deduplicate_links;
        let absolute_root = search_root
            .canonicalize()
            .unwrap_or_else(|_| search_root.clone());

        let injector = injector.clone();
        async move {
            let searcher = SearcherBuilder::new()
                .binary_detection(BinaryDetection::quit(b'\x00'))
                .build();
            WalkBuilder::new(search_root)
                .hidden(config.file_picker_config.hidden)
                .parents(config.file_picker_config.parents)
                .ignore(config.file_picker_config.ignore)
                .follow_links(config.file_picker_config.follow_symlinks)
                .git_ignore(config.file_picker_config.git_ignore)
                .git_global(config.file_picker_config.git_global)
                .git_exclude(config.file_picker_config.git_exclude)
                .max_depth(config.file_picker_config.max_depth)
                .filter_entry(move |entry| {
                    filter_picker_entry(entry, &absolute_root, dedup_symlinks)
                })
                .add_custom_ignore_filename(helix_loader::config_dir().join("ignore"))
                .add_custom_ignore_filename(".helix/ignore")
                .build_parallel()
                .run(|| {
                    let mut searcher = searcher.clone();
                    let matcher = matcher.clone();
                    let injector = injector.clone();
                    let documents = &documents;
                    Box::new(move |entry: Result<DirEntry, ignore::Error>| -> WalkState {
                        let entry = match entry {
                            Ok(entry) => entry,
                            Err(_) => return WalkState::Continue,
                        };

                        match entry.file_type() {
                            Some(entry) if entry.is_file() => {}
                            // skip everything else
                            _ => return WalkState::Continue,
                        };

                        let mut stop = false;
                        let sink = sinks::UTF8(|line_num, _line_content| {
                            stop = injector
                                .push(FileResult::new(entry.path(), line_num as usize - 1))
                                .is_err();

                            Ok(!stop)
                        });
                        let doc = documents.iter().find(|&(doc_path, _)| {
                            doc_path
                                .as_ref()
                                .map_or(false, |doc_path| doc_path == entry.path())
                        });

                        let result = if let Some((_, doc)) = doc {
                            // there is already a buffer for this file
                            // search the buffer instead of the file because it's faster
                            // and captures new edits without requiring a save
                            if searcher.multi_line_with_matcher(&matcher) {
                                // in this case a continous buffer is required
                                // convert the rope to a string
                                let text = doc.to_string();
                                searcher.search_slice(&matcher, text.as_bytes(), sink)
                            } else {
                                searcher.search_reader(
                                    &matcher,
                                    RopeReader::new(doc.slice(..)),
                                    sink,
                                )
                            }
                        } else {
                            searcher.search_path(&matcher, entry.path(), sink)
                        };

                        if let Err(err) = result {
                            log::error!("Global search error: {}, {}", entry.path().display(), err);
                        }
                        if stop {
                            WalkState::Quit
                        } else {
                            WalkState::Continue
                        }
                    })
                });
            Ok(())
        }
        .boxed()
    };

    let reg = cx.register.unwrap_or('/');
    cx.editor.registers.last_search_register = reg;

    let picker = Picker::new(
        columns,
        1, // contents
        [],
        config,
        move |cx, FileResult { path, line_num, .. }, action| {
            let doc = match cx.editor.open(path, action) {
                Ok(id) => doc_mut!(cx.editor, &id),
                Err(e) => {
                    cx.editor
                        .set_error(format!("Failed to open file '{}': {}", path.display(), e));
                    return;
                }
            };

            let line_num = *line_num;
            let view = view_mut!(cx.editor);
            let text = doc.text();
            if line_num >= text.len_lines() {
                cx.editor.set_error(
                    "The line you jumped to does not exist anymore because the file has changed.",
                );
                return;
            }
            let start = text.line_to_char(line_num);
            let end = text.line_to_char((line_num + 1).min(text.len_lines()));

            doc.set_selection(view.id, Selection::single(start, end));
            if action.align_view(view, doc.id()) {
                align_view(doc, view, Align::Center);
            }
        },
    )
    .with_preview(|_editor, FileResult { path, line_num, .. }| {
        Some((path.as_path().into(), Some((*line_num, *line_num))))
    })
    .with_history_register(Some(reg))
    .with_dynamic_query(get_files, Some(275));

    cx.push_layer(Box::new(overlaid(picker)));
}

pub enum Extend {
    Above,
    Below,
}

fn extend_line(cx: &mut Context) {
    let (view, doc) = current_ref!(cx.editor);
    let extend = match doc.selection(view.id).primary().direction() {
        Direction::Forward => Extend::Below,
        Direction::Backward => Extend::Above,
    };
    extend_line_impl(cx, extend);
}

fn extend_line_below(cx: &mut Context) {
    extend_line_impl(cx, Extend::Below);
}

fn extend_line_above(cx: &mut Context) {
    extend_line_impl(cx, Extend::Above);
}
fn extend_line_impl(cx: &mut Context, extend: Extend) {
    let count = cx.count();
    let (view, doc) = current!(cx.editor);

    let text = doc.text();
    let selection = doc.selection(view.id).clone().transform(|range| {
        let (start_line, end_line) = range.line_range(text.slice(..));

        let start = text.line_to_char(start_line);
        let end = text.line_to_char(
            (end_line + 1) // newline of end_line
                .min(text.len_lines()),
        );

        // extend to previous/next line if current line is selected
        let (anchor, head) = if range.from() == start && range.to() == end {
            match extend {
                Extend::Above => (end, text.line_to_char(start_line.saturating_sub(count))),
                Extend::Below => (
                    start,
                    text.line_to_char((end_line + count + 1).min(text.len_lines())),
                ),
            }
        } else {
            match extend {
                Extend::Above => (end, text.line_to_char(start_line.saturating_sub(count - 1))),
                Extend::Below => (
                    start,
                    text.line_to_char((end_line + count).min(text.len_lines())),
                ),
            }
        };

        Range::new(anchor, head)
    });

    doc.set_selection(view.id, selection);
}
fn select_line_below(cx: &mut Context) {
    select_line_impl(cx, Extend::Below);
}
fn select_line_above(cx: &mut Context) {
    select_line_impl(cx, Extend::Above);
}
fn select_line_impl(cx: &mut Context, extend: Extend) {
    let mut count = cx.count();
    let (view, doc) = current!(cx.editor);
    let text = doc.text();
    let saturating_add = |a: usize, b: usize| (a + b).min(text.len_lines());
    let selection = doc.selection(view.id).clone().transform(|range| {
        let (start_line, end_line) = range.line_range(text.slice(..));
        let start = text.line_to_char(start_line);
        let end = text.line_to_char(saturating_add(end_line, 1));
        let direction = range.direction();

        // Extending to line bounds is counted as one step
        if range.from() != start || range.to() != end {
            count = count.saturating_sub(1)
        }
        let (anchor_line, head_line) = match (&extend, direction) {
            (Extend::Above, Direction::Forward) => (start_line, end_line.saturating_sub(count)),
            (Extend::Above, Direction::Backward) => (end_line, start_line.saturating_sub(count)),
            (Extend::Below, Direction::Forward) => (start_line, saturating_add(end_line, count)),
            (Extend::Below, Direction::Backward) => (end_line, saturating_add(start_line, count)),
        };
        let (anchor, head) = match anchor_line.cmp(&head_line) {
            Ordering::Less => (
                text.line_to_char(anchor_line),
                text.line_to_char(saturating_add(head_line, 1)),
            ),
            Ordering::Equal => match extend {
                Extend::Above => (
                    text.line_to_char(saturating_add(anchor_line, 1)),
                    text.line_to_char(head_line),
                ),
                Extend::Below => (
                    text.line_to_char(head_line),
                    text.line_to_char(saturating_add(anchor_line, 1)),
                ),
            },

            Ordering::Greater => (
                text.line_to_char(saturating_add(anchor_line, 1)),
                text.line_to_char(head_line),
            ),
        };
        Range::new(anchor, head)
    });

    doc.set_selection(view.id, selection);
}

fn extend_to_line_bounds(cx: &mut Context) {
    let (view, doc) = current!(cx.editor);

    doc.set_selection(
        view.id,
        doc.selection(view.id).clone().transform(|range| {
            let text = doc.text();

            let (start_line, end_line) = range.line_range(text.slice(..));
            let start = text.line_to_char(start_line);
            let end = text.line_to_char((end_line + 1).min(text.len_lines()));

            Range::new(start, end).with_direction(range.direction())
        }),
    );
}

fn shrink_to_line_bounds(cx: &mut Context) {
    let (view, doc) = current!(cx.editor);

    doc.set_selection(
        view.id,
        doc.selection(view.id).clone().transform(|range| {
            let text = doc.text();

            let (start_line, end_line) = range.line_range(text.slice(..));

            // Do nothing if the selection is within one line to prevent
            // conditional logic for the behavior of this command
            if start_line == end_line {
                return range;
            }

            let mut start = text.line_to_char(start_line);

            // line_to_char gives us the start position of the line, so
            // we need to get the start position of the next line. In
            // the editor, this will correspond to the cursor being on
            // the EOL whitespace character, which is what we want.
            let mut end = text.line_to_char((end_line + 1).min(text.len_lines()));

            if start != range.from() {
                start = text.line_to_char((start_line + 1).min(text.len_lines()));
            }

            if end != range.to() {
                end = text.line_to_char(end_line);
            }

            Range::new(start, end).with_direction(range.direction())
        }),
    );
}

pub enum Operation {
    Delete,
    Change,
}

fn selection_is_linewise(selection: &Selection, text: &Rope) -> bool {
    selection.ranges().iter().all(|range| {
        let text = text.slice(..);
        if range.slice(text).len_lines() < 2 {
            return false;
        }
        // If the start of the selection is at the start of a line and the end at the end of a line.
        let (start_line, end_line) = range.line_range(text);
        let start = text.line_to_char(start_line);
        let end = text.line_to_char((end_line + 1).min(text.len_lines()));
        start == range.from() && end == range.to()
    })
}

enum YankAction {
    Yank,
    NoYank,
}

fn delete_selection_impl(cx: &mut Context, op: Operation, yank: YankAction) {
    let (view, doc) = current!(cx.editor);

    let selection = doc.selection(view.id);
    let only_whole_lines = selection_is_linewise(selection, doc.text());

    if cx.register != Some('_') && matches!(yank, YankAction::Yank) {
        // yank the selection
        let text = doc.text().slice(..);
        let values: Vec<String> = selection.fragments(text).map(Cow::into_owned).collect();
        let reg_name = cx.register.unwrap_or('"');
        if let Err(err) = cx.editor.registers.write(reg_name, values) {
            cx.editor.set_error(err.to_string());
            return;
        }
    }

    // delete the selection
    let transaction =
        Transaction::delete_by_selection(doc.text(), selection, |range| (range.from(), range.to()));
    doc.apply(&transaction, view.id);

    match op {
        Operation::Delete => {
            // exit select mode, if currently in select mode
            exit_select_mode(cx);
        }
        Operation::Change => {
            if only_whole_lines {
                open_above(cx);
            } else {
                enter_insert_mode(cx);
            }
        }
    }
}

#[inline]
fn delete_by_selection_insert_mode(
    cx: &mut Context,
    mut f: impl FnMut(RopeSlice, &Range) -> Deletion,
    direction: Direction,
) {
    let (view, doc) = current!(cx.editor);
    let text = doc.text().slice(..);
    let mut selection = SmallVec::new();
    let mut insert_newline = false;
    let text_len = text.len_chars();
    let mut transaction =
        Transaction::delete_by_selection(doc.text(), doc.selection(view.id), |range| {
            let (start, end) = f(text, range);
            if direction == Direction::Forward {
                let mut range = *range;
                if range.head > range.anchor {
                    insert_newline |= end == text_len;
                    // move the cursor to the right so that the selection
                    // doesn't shrink when deleting forward (so the text appears to
                    // move to  left)
                    // += 1 is enough here as the range is normalized to grapheme boundaries
                    // later anyway
                    range.head += 1;
                }
                selection.push(range);
            }
            (start, end)
        });

    // in case we delete the last character and the cursor would be moved to the EOF char
    // insert a newline, just like when entering append mode
    if insert_newline {
        transaction = transaction.insert_at_eof(doc.line_ending.as_str().into());
    }

    if direction == Direction::Forward {
        doc.set_selection(
            view.id,
            Selection::new(selection, doc.selection(view.id).primary_index()),
        );
    }
    doc.apply(&transaction, view.id);
}

fn delete_selection(cx: &mut Context) {
    delete_selection_impl(cx, Operation::Delete, YankAction::Yank);
}

fn delete_selection_noyank(cx: &mut Context) {
    delete_selection_impl(cx, Operation::Delete, YankAction::NoYank);
}

fn change_selection(cx: &mut Context) {
    delete_selection_impl(cx, Operation::Change, YankAction::Yank);
}

fn change_selection_noyank(cx: &mut Context) {
    delete_selection_impl(cx, Operation::Change, YankAction::NoYank);
}

fn collapse_selection(cx: &mut Context) {
    let (view, doc) = current!(cx.editor);
    let text = doc.text().slice(..);

    let selection = doc.selection(view.id).clone().transform(|range| {
        let pos = range.cursor(text);
        Range::new(pos, pos)
    });
    doc.set_selection(view.id, selection);
}

fn flip_selections(cx: &mut Context) {
    let (view, doc) = current!(cx.editor);

    let selection = doc
        .selection(view.id)
        .clone()
        .transform(|range| range.flip());
    doc.set_selection(view.id, selection);
}

fn ensure_selections_forward(cx: &mut Context) {
    let (view, doc) = current!(cx.editor);

    let selection = doc
        .selection(view.id)
        .clone()
        .transform(|r| r.with_direction(Direction::Forward));

    doc.set_selection(view.id, selection);
}

pub fn enter_insert_mode(cx: &mut Context) {
    if EvilCommands::is_enabled() {
        // In evil mode, selections are possible in the selection/visual mode only.
        EvilCommands::collapse_selections(cx, CollapseMode::Backward);
    }

    cx.editor.mode = Mode::Insert;
}

// inserts at the start of each selection
fn insert_mode(cx: &mut Context) {
    enter_insert_mode(cx);
    let (view, doc) = current!(cx.editor);

    log::trace!(
        "entering insert mode with sel: {:?}, text: {:?}",
        doc.selection(view.id),
        doc.text().to_string()
    );

    let selection = doc
        .selection(view.id)
        .clone()
        .transform(|range| Range::new(range.to(), range.from()));

    doc.set_selection(view.id, selection);
}

// inserts at the end of each selection
fn append_mode(cx: &mut Context) {
    enter_insert_mode(cx);
    let (view, doc) = current!(cx.editor);
    doc.restore_cursor = true;
    let text = doc.text().slice(..);

    // Make sure there's room at the end of the document if the last
    // selection butts up against it.
    let end = text.len_chars();
    let last_range = doc
        .selection(view.id)
        .iter()
        .last()
        .expect("selection should always have at least one range");
    if !last_range.is_empty() && last_range.to() == end {
        let transaction = Transaction::change(
            doc.text(),
            [(end, end, Some(doc.line_ending.as_str().into()))].into_iter(),
        );
        doc.apply(&transaction, view.id);
    }

    let selection = doc.selection(view.id).clone().transform(|range| {
        Range::new(
            range.from(),
            graphemes::next_grapheme_boundary(doc.text().slice(..), range.to()),
        )
    });
    doc.set_selection(view.id, selection);

    // We already collapsed selections in `enter_insert_mode()`, but this function creates selections again,
    // and we want to leave the cursor(s) at the end of the range(s).
    if EvilCommands::is_enabled() {
        EvilCommands::collapse_selections(cx, CollapseMode::Forward);
    }
}

fn file_picker(cx: &mut Context) {
    let root = find_workspace().0;
    if !root.exists() {
        cx.editor.set_error("Workspace directory does not exist");
        return;
    }
    let picker = ui::file_picker(root, &cx.editor.config());
    cx.push_layer(Box::new(overlaid(picker)));
}

fn file_picker_in_current_buffer_directory(cx: &mut Context) {
    let doc_dir = doc!(cx.editor)
        .path()
        .and_then(|path| path.parent().map(|path| path.to_path_buf()));

    let path = match doc_dir {
        Some(path) => path,
        None => {
            cx.editor.set_error("current buffer has no path or parent");
            return;
        }
    };

    let picker = ui::file_picker(path, &cx.editor.config());
    cx.push_layer(Box::new(overlaid(picker)));
}

fn file_picker_in_current_directory(cx: &mut Context) {
    let cwd = helix_stdx::env::current_working_dir();
    if !cwd.exists() {
        cx.editor
            .set_error("Current working directory does not exist");
        return;
    }
    let picker = ui::file_picker(cwd, &cx.editor.config());
    cx.push_layer(Box::new(overlaid(picker)));
}

fn buffer_picker(cx: &mut Context) {
    let current = view!(cx.editor).doc;

    struct BufferMeta {
        id: DocumentId,
        path: Option<PathBuf>,
        is_modified: bool,
        is_current: bool,
        focused_at: std::time::Instant,
    }

    let new_meta = |doc: &Document| BufferMeta {
        id: doc.id(),
        path: doc.path().cloned(),
        is_modified: doc.is_modified(),
        is_current: doc.id() == current,
        focused_at: doc.focused_at,
    };

    let mut items = cx
        .editor
        .documents
        .values()
        .map(new_meta)
        .collect::<Vec<BufferMeta>>();

    // mru
    items.sort_unstable_by_key(|item| std::cmp::Reverse(item.focused_at));

    let columns = [
        PickerColumn::new("id", |meta: &BufferMeta, _| meta.id.to_string().into()),
        PickerColumn::new("flags", |meta: &BufferMeta, _| {
            let mut flags = String::new();
            if meta.is_modified {
                flags.push('+');
            }
            if meta.is_current {
                flags.push('*');
            }
            flags.into()
        }),
        PickerColumn::new("path", |meta: &BufferMeta, _| {
            let path = meta
                .path
                .as_deref()
                .map(helix_stdx::path::get_relative_path);
            path.as_deref()
                .and_then(Path::to_str)
                .unwrap_or(SCRATCH_BUFFER_NAME)
                .to_string()
                .into()
        }),
    ];
    let picker = Picker::new(columns, 2, items, (), |cx, meta, action| {
        cx.editor.switch(meta.id, action);
    })
    .with_preview(|editor, meta| {
        let doc = &editor.documents.get(&meta.id)?;
        let &view_id = doc.selections().keys().next()?;
        let line = doc
            .selection(view_id)
            .primary()
            .cursor_line(doc.text().slice(..));
        Some((meta.id.into(), Some((line, line))))
    });
    cx.push_layer(Box::new(overlaid(picker)));
}

fn jumplist_picker(cx: &mut Context) {
    struct JumpMeta {
        id: DocumentId,
        path: Option<PathBuf>,
        selection: Selection,
        text: String,
        is_current: bool,
    }

    for (view, _) in cx.editor.tree.views_mut() {
        for doc_id in view.jumps.iter().map(|e| e.0).collect::<Vec<_>>().iter() {
            let doc = doc_mut!(cx.editor, doc_id);
            view.sync_changes(doc);
        }
    }

    let new_meta = |view: &View, doc_id: DocumentId, selection: Selection| {
        let doc = &cx.editor.documents.get(&doc_id);
        let text = doc.map_or("".into(), |d| {
            selection
                .fragments(d.text().slice(..))
                .map(Cow::into_owned)
                .collect::<Vec<_>>()
                .join(" ")
        });

        JumpMeta {
            id: doc_id,
            path: doc.and_then(|d| d.path().cloned()),
            selection,
            text,
            is_current: view.doc == doc_id,
        }
    };

    let columns = [
        ui::PickerColumn::new("id", |item: &JumpMeta, _| item.id.to_string().into()),
        ui::PickerColumn::new("path", |item: &JumpMeta, _| {
            let path = item
                .path
                .as_deref()
                .map(helix_stdx::path::get_relative_path);
            path.as_deref()
                .and_then(Path::to_str)
                .unwrap_or(SCRATCH_BUFFER_NAME)
                .to_string()
                .into()
        }),
        ui::PickerColumn::new("flags", |item: &JumpMeta, _| {
            let mut flags = Vec::new();
            if item.is_current {
                flags.push("*");
            }

            if flags.is_empty() {
                "".into()
            } else {
                format!(" ({})", flags.join("")).into()
            }
        }),
        ui::PickerColumn::new("contents", |item: &JumpMeta, _| item.text.as_str().into()),
    ];

    let picker = Picker::new(
        columns,
        1, // path
        cx.editor.tree.views().flat_map(|(view, _)| {
            view.jumps
                .iter()
                .rev()
                .map(|(doc_id, selection)| new_meta(view, *doc_id, selection.clone()))
        }),
        (),
        |cx, meta, action| {
            cx.editor.switch(meta.id, action);
            let config = cx.editor.config();
            let (view, doc) = (view_mut!(cx.editor), doc_mut!(cx.editor, &meta.id));
            doc.set_selection(view.id, meta.selection.clone());
            if action.align_view(view, doc.id()) {
                view.ensure_cursor_in_view_center(doc, config.scrolloff);
            }
        },
    )
    .with_preview(|editor, meta| {
        let doc = &editor.documents.get(&meta.id)?;
        let line = meta.selection.primary().cursor_line(doc.text().slice(..));
        Some((meta.id.into(), Some((line, line))))
    });
    cx.push_layer(Box::new(overlaid(picker)));
}

fn changed_file_picker(cx: &mut Context) {
    pub struct FileChangeData {
        cwd: PathBuf,
        style_untracked: Style,
        style_modified: Style,
        style_conflict: Style,
        style_deleted: Style,
        style_renamed: Style,
    }

    let cwd = helix_stdx::env::current_working_dir();
    if !cwd.exists() {
        cx.editor
            .set_error("Current working directory does not exist");
        return;
    }

    let added = cx.editor.theme.get("diff.plus");
    let modified = cx.editor.theme.get("diff.delta");
    let conflict = cx.editor.theme.get("diff.delta.conflict");
    let deleted = cx.editor.theme.get("diff.minus");
    let renamed = cx.editor.theme.get("diff.delta.moved");

    let columns = [
        PickerColumn::new("change", |change: &FileChange, data: &FileChangeData| {
            match change {
                FileChange::Untracked { .. } => Span::styled("+ untracked", data.style_untracked),
                FileChange::Modified { .. } => Span::styled("~ modified", data.style_modified),
                FileChange::Conflict { .. } => Span::styled("x conflict", data.style_conflict),
                FileChange::Deleted { .. } => Span::styled("- deleted", data.style_deleted),
                FileChange::Renamed { .. } => Span::styled("> renamed", data.style_renamed),
            }
            .into()
        }),
        PickerColumn::new("path", |change: &FileChange, data: &FileChangeData| {
            let display_path = |path: &PathBuf| {
                path.strip_prefix(&data.cwd)
                    .unwrap_or(path)
                    .display()
                    .to_string()
            };
            match change {
                FileChange::Untracked { path } => display_path(path),
                FileChange::Modified { path } => display_path(path),
                FileChange::Conflict { path } => display_path(path),
                FileChange::Deleted { path } => display_path(path),
                FileChange::Renamed { from_path, to_path } => {
                    format!("{} -> {}", display_path(from_path), display_path(to_path))
                }
            }
            .into()
        }),
    ];

    let picker = Picker::new(
        columns,
        1, // path
        [],
        FileChangeData {
            cwd: cwd.clone(),
            style_untracked: added,
            style_modified: modified,
            style_conflict: conflict,
            style_deleted: deleted,
            style_renamed: renamed,
        },
        |cx, meta: &FileChange, action| {
            let path_to_open = meta.path();
            if let Err(e) = cx.editor.open(path_to_open, action) {
                let err = if let Some(err) = e.source() {
                    format!("{}", err)
                } else {
                    format!("unable to open \"{}\"", path_to_open.display())
                };
                cx.editor.set_error(err);
            }
        },
    )
    .with_preview(|_editor, meta| Some((meta.path().into(), None)));
    let injector = picker.injector();

    cx.editor
        .diff_providers
        .clone()
        .for_each_changed_file(cwd, move |change| match change {
            Ok(change) => injector.push(change).is_ok(),
            Err(err) => {
                status::report_blocking(err);
                true
            }
        });
    cx.push_layer(Box::new(overlaid(picker)));
}

pub fn command_palette(cx: &mut Context) {
    let register = cx.register;
    let count = cx.count;

    cx.callback.push(Box::new(
        move |compositor: &mut Compositor, cx: &mut compositor::Context| {
            let keymap = compositor.find::<ui::EditorView>().unwrap().keymaps.map()
                [&cx.editor.mode]
                .reverse_map();

            let commands = MappableCommand::STATIC_COMMAND_LIST.iter().cloned().chain(
                typed::TYPABLE_COMMAND_LIST
                    .iter()
                    .map(|cmd| MappableCommand::Typable {
                        name: cmd.name.to_owned(),
                        args: Vec::new(),
                        doc: cmd.doc.to_owned(),
                    }),
            );

            let columns = [
                ui::PickerColumn::new("name", |item, _| match item {
                    MappableCommand::Typable { name, .. } => format!(":{name}").into(),
                    MappableCommand::Static { name, .. } => (*name).into(),
                }),
                ui::PickerColumn::new(
                    "bindings",
                    |item: &MappableCommand, keymap: &crate::keymap::ReverseKeymap| {
                        keymap
                            .get(item.name())
                            .map(|bindings| {
                                bindings.iter().fold(String::new(), |mut acc, bind| {
                                    if !acc.is_empty() {
                                        acc.push(' ');
                                    }
                                    for key in bind {
                                        acc.push_str(&key.key_sequence_format());
                                    }
                                    acc
                                })
                            })
                            .unwrap_or_default()
                            .into()
                    },
                ),
                ui::PickerColumn::new("doc", |item: &MappableCommand, _| item.doc().into()),
            ];

            let picker = Picker::new(columns, 0, commands, keymap, move |cx, command, _action| {
                let mut ctx = Context {
                    register,
                    count,
                    editor: cx.editor,
                    callback: Vec::new(),
                    on_next_key_callback: None,
                    jobs: cx.jobs,
                };
                let focus = view!(ctx.editor).id;

                command.execute(&mut ctx);

                if ctx.editor.tree.contains(focus) {
                    let config = ctx.editor.config();
                    let mode = ctx.editor.mode();
                    let view = view_mut!(ctx.editor, focus);
                    let doc = doc_mut!(ctx.editor, &view.doc);

                    view.ensure_cursor_in_view(doc, config.scrolloff);

                    if mode != Mode::Insert {
                        doc.append_changes_to_history(view);
                    }
                }
            });
            compositor.push(Box::new(overlaid(picker)));
        },
    ));
}

fn last_picker(cx: &mut Context) {
    // TODO: last picker does not seem to work well with buffer_picker
    cx.callback.push(Box::new(|compositor, cx| {
        if let Some(picker) = compositor.last_picker.take() {
            compositor.push(picker);
        } else {
            cx.editor.set_error("no last picker")
        }
    }));
}

/// Fallback position to use for [`insert_with_indent`].
enum IndentFallbackPos {
    LineStart,
    LineEnd,
}

// `I` inserts at the first nonwhitespace character of each line with a selection.
// If the line is empty, automatically indent.
fn insert_at_line_start(cx: &mut Context) {
    insert_with_indent(cx, IndentFallbackPos::LineStart);
}

// `A` inserts at the end of each line with a selection.
// If the line is empty, automatically indent.
fn insert_at_line_end(cx: &mut Context) {
    insert_with_indent(cx, IndentFallbackPos::LineEnd);
}

// Enter insert mode and auto-indent the current line if it is empty.
// If the line is not empty, move the cursor to the specified fallback position.
fn insert_with_indent(cx: &mut Context, cursor_fallback: IndentFallbackPos) {
    enter_insert_mode(cx);

    let (view, doc) = current!(cx.editor);

    let text = doc.text().slice(..);
    let contents = doc.text();
    let selection = doc.selection(view.id);

    let language_config = doc.language_config();
    let syntax = doc.syntax();
    let tab_width = doc.tab_width();

    let mut ranges = SmallVec::with_capacity(selection.len());
    let mut offs = 0;

    let mut transaction = Transaction::change_by_selection(contents, selection, |range| {
        let cursor_line = range.cursor_line(text);
        let cursor_line_start = text.line_to_char(cursor_line);

        if line_end_char_index(&text, cursor_line) == cursor_line_start {
            // line is empty => auto indent
            let line_end_index = cursor_line_start;

            let indent = indent::indent_for_newline(
                language_config,
                syntax,
                &doc.config.load().indent_heuristic,
                &doc.indent_style,
                tab_width,
                text,
                cursor_line,
                line_end_index,
                cursor_line,
            );

            // calculate new selection ranges
            let pos = offs + cursor_line_start;
            let indent_width = indent.chars().count();
            ranges.push(Range::point(pos + indent_width));
            offs += indent_width;

            (line_end_index, line_end_index, Some(indent.into()))
        } else {
            // move cursor to the fallback position
            let pos = match cursor_fallback {
                IndentFallbackPos::LineStart => text
                    .line(cursor_line)
                    .first_non_whitespace_char()
                    .map(|ws_offset| ws_offset + cursor_line_start)
                    .unwrap_or(cursor_line_start),
                IndentFallbackPos::LineEnd => line_end_char_index(&text, cursor_line),
            };

            ranges.push(range.put_cursor(text, pos + offs, cx.editor.mode == Mode::Select));

            (cursor_line_start, cursor_line_start, None)
        }
    });

    transaction = transaction.with_selection(Selection::new(ranges, selection.primary_index()));
    doc.apply(&transaction, view.id);
}

// Creates an LspCallback that waits for formatting changes to be computed. When they're done,
// it applies them, but only if the doc hasn't changed.
//
// TODO: provide some way to cancel this, probably as part of a more general job cancellation
// scheme
async fn make_format_callback(
    doc_id: DocumentId,
    doc_version: i32,
    view_id: ViewId,
    format: impl Future<Output = Result<Transaction, FormatterError>> + Send + 'static,
    write: Option<(Option<PathBuf>, bool)>,
) -> anyhow::Result<job::Callback> {
    let format = format.await;

    let call: job::Callback = Callback::Editor(Box::new(move |editor| {
        if !editor.documents.contains_key(&doc_id) || !editor.tree.contains(view_id) {
            return;
        }

        let scrolloff = editor.config().scrolloff;
        let doc = doc_mut!(editor, &doc_id);
        let view = view_mut!(editor, view_id);

        if let Ok(format) = format {
            if doc.version() == doc_version {
                doc.apply(&format, view.id);
                doc.append_changes_to_history(view);
                doc.detect_indent_and_line_ending();
                view.ensure_cursor_in_view(doc, scrolloff);
            } else {
                log::info!("discarded formatting changes because the document changed");
            }
        }

        if let Some((path, force)) = write {
            let id = doc.id();
            if let Err(err) = editor.save(id, path, force) {
                editor.set_error(format!("Error saving: {}", err));
            }
        }
    }));

    Ok(call)
}

#[derive(PartialEq, Eq)]
pub enum Open {
    Below,
    Above,
}

fn open(cx: &mut Context, open: Open) {
    let count = cx.count();
    enter_insert_mode(cx);
    let (view, doc) = current!(cx.editor);

    let text = doc.text().slice(..);
    let contents = doc.text();
    let selection = doc.selection(view.id);

    let mut ranges = SmallVec::with_capacity(selection.len());
    let mut offs = 0;

    let mut transaction = Transaction::change_by_selection(contents, selection, |range| {
        let cursor_line = text.char_to_line(match open {
            Open::Below => graphemes::prev_grapheme_boundary(text, range.to()),
            Open::Above => range.from(),
        });

        let new_line = match open {
            // adjust position to the end of the line (next line - 1)
            Open::Below => cursor_line + 1,
            // adjust position to the end of the previous line (current line - 1)
            Open::Above => cursor_line,
        };

        let line_num = new_line.saturating_sub(1);

        // Index to insert newlines after, as well as the char width
        // to use to compensate for those inserted newlines.
        let (line_end_index, line_end_offset_width) = if new_line == 0 {
            (0, 0)
        } else {
            (
                line_end_char_index(&text, line_num),
                doc.line_ending.len_chars(),
            )
        };

        let indent = indent::indent_for_newline(
            doc.language_config(),
            doc.syntax(),
            &doc.config.load().indent_heuristic,
            &doc.indent_style,
            doc.tab_width(),
            text,
            line_num,
            line_end_index,
            cursor_line,
        );

        let indent_len = indent.len();
        let mut text = String::with_capacity(1 + indent_len);
        text.push_str(doc.line_ending.as_str());
        text.push_str(&indent);
        let text = text.repeat(count);

        // calculate new selection ranges
        let pos = offs + line_end_index + line_end_offset_width;
        for i in 0..count {
            // pos                    -> beginning of reference line,
            // + (i * (1+indent_len)) -> beginning of i'th line from pos
            // + indent_len ->        -> indent for i'th line
            ranges.push(Range::point(pos + (i * (1 + indent_len)) + indent_len));
        }

        offs += text.chars().count();

        (line_end_index, line_end_index, Some(text.into()))
    });

    transaction = transaction.with_selection(Selection::new(ranges, selection.primary_index()));

    doc.apply(&transaction, view.id);
}

// o inserts a new line after each line with a selection
fn open_below(cx: &mut Context) {
    open(cx, Open::Below)
}

// O inserts a new line before each line with a selection
fn open_above(cx: &mut Context) {
    open(cx, Open::Above)
}

fn normal_mode(cx: &mut Context) {
    cx.editor.enter_normal_mode();
}

// Store a jump on the jumplist.
fn push_jump(view: &mut View, doc: &Document) {
    let jump = (doc.id(), doc.selection(view.id).clone());
    view.jumps.push(jump);
}

fn goto_line(cx: &mut Context) {
    if cx.count.is_some() {
        let (view, doc) = current!(cx.editor);
        push_jump(view, doc);

        goto_line_without_jumplist(cx.editor, cx.count);
    }
}

fn goto_line_without_jumplist(editor: &mut Editor, count: Option<NonZeroUsize>) {
    if let Some(count) = count {
        let (view, doc) = current!(editor);
        let text = doc.text().slice(..);
        let max_line = if text.line(text.len_lines() - 1).len_chars() == 0 {
            // If the last line is blank, don't jump to it.
            text.len_lines().saturating_sub(2)
        } else {
            text.len_lines() - 1
        };
        let line_idx = std::cmp::min(count.get() - 1, max_line);
        let pos = text.line_to_char(line_idx);
        let selection = doc
            .selection(view.id)
            .clone()
            .transform(|range| range.put_cursor(text, pos, editor.mode == Mode::Select));

        doc.set_selection(view.id, selection);
    }
}

fn goto_last_line(cx: &mut Context) {
    let (view, doc) = current!(cx.editor);
    let text = doc.text().slice(..);
    let line_idx = if text.line(text.len_lines() - 1).len_chars() == 0 {
        // If the last line is blank, don't jump to it.
        text.len_lines().saturating_sub(2)
    } else {
        text.len_lines() - 1
    };
    let pos = text.line_to_char(line_idx);
    let selection = doc
        .selection(view.id)
        .clone()
        .transform(|range| range.put_cursor(text, pos, cx.editor.mode == Mode::Select));

    push_jump(view, doc);
    doc.set_selection(view.id, selection);
}

fn goto_last_accessed_file(cx: &mut Context) {
    let view = view_mut!(cx.editor);
    if let Some(alt) = view.docs_access_history.pop() {
        cx.editor.switch(alt, Action::Replace);
    } else {
        cx.editor.set_error("no last accessed buffer")
    }
}

fn goto_last_modification(cx: &mut Context) {
    let (view, doc) = current!(cx.editor);
    let pos = doc.history.get_mut().last_edit_pos();
    let text = doc.text().slice(..);
    if let Some(pos) = pos {
        let selection = doc
            .selection(view.id)
            .clone()
            .transform(|range| range.put_cursor(text, pos, cx.editor.mode == Mode::Select));
        doc.set_selection(view.id, selection);
    }
}

fn goto_last_modified_file(cx: &mut Context) {
    let view = view!(cx.editor);
    let alternate_file = view
        .last_modified_docs
        .into_iter()
        .flatten()
        .find(|&id| id != view.doc);
    if let Some(alt) = alternate_file {
        cx.editor.switch(alt, Action::Replace);
    } else {
        cx.editor.set_error("no last modified buffer")
    }
}

pub fn select_mode(cx: &mut Context) {
    let (view, doc) = current!(cx.editor);
    let text = doc.text().slice(..);

    // Make sure end-of-document selections are also 1-width.
    // (With the exception of being in an empty document, of course.)
    let selection = doc.selection(view.id).clone().transform(|range| {
        if range.is_empty() && range.head == text.len_chars() {
            Range::new(
                graphemes::prev_grapheme_boundary(text, range.anchor),
                range.head,
            )
        } else {
            range
        }
    });
    doc.set_selection(view.id, selection);

    cx.editor.mode = Mode::Select;
}

pub fn exit_select_mode(cx: &mut Context) {
    if EvilCommands::is_enabled() {
        // In evil mode, selections are possible in the selection/visual mode only.
        EvilCommands::collapse_selections(cx, CollapseMode::ToHead);
    }

    if cx.editor.mode == Mode::Select {
        cx.editor.mode = Mode::Normal;
    }
}

fn goto_first_diag(cx: &mut Context) {
    let (view, doc) = current!(cx.editor);
    let selection = match doc.diagnostics().first() {
        Some(diag) => Selection::single(diag.range.start, diag.range.end),
        None => return,
    };
    doc.set_selection(view.id, selection);
    view.diagnostics_handler
        .immediately_show_diagnostic(doc, view.id);
}

fn goto_last_diag(cx: &mut Context) {
    let (view, doc) = current!(cx.editor);
    let selection = match doc.diagnostics().last() {
        Some(diag) => Selection::single(diag.range.start, diag.range.end),
        None => return,
    };
    doc.set_selection(view.id, selection);
    view.diagnostics_handler
        .immediately_show_diagnostic(doc, view.id);
}

fn goto_next_diag(cx: &mut Context) {
    let motion = move |editor: &mut Editor| {
        let (view, doc) = current!(editor);

        let cursor_pos = doc
            .selection(view.id)
            .primary()
            .cursor(doc.text().slice(..));

        let diag = doc
            .diagnostics()
            .iter()
            .find(|diag| diag.range.start > cursor_pos)
            .or_else(|| doc.diagnostics().first());

        let selection = match diag {
            Some(diag) => Selection::single(diag.range.start, diag.range.end),
            None => return,
        };
        doc.set_selection(view.id, selection);
        view.diagnostics_handler
            .immediately_show_diagnostic(doc, view.id);
    };

    cx.editor.apply_motion(motion);
}

fn goto_prev_diag(cx: &mut Context) {
    let motion = move |editor: &mut Editor| {
        let (view, doc) = current!(editor);

        let cursor_pos = doc
            .selection(view.id)
            .primary()
            .cursor(doc.text().slice(..));

        let diag = doc
            .diagnostics()
            .iter()
            .rev()
            .find(|diag| diag.range.start < cursor_pos)
            .or_else(|| doc.diagnostics().last());

        let selection = match diag {
            // NOTE: the selection is reversed because we're jumping to the
            // previous diagnostic.
            Some(diag) => Selection::single(diag.range.end, diag.range.start),
            None => return,
        };
        doc.set_selection(view.id, selection);
        view.diagnostics_handler
            .immediately_show_diagnostic(doc, view.id);
    };
    cx.editor.apply_motion(motion)
}

fn goto_first_change(cx: &mut Context) {
    goto_first_change_impl(cx, false);
}

fn goto_last_change(cx: &mut Context) {
    goto_first_change_impl(cx, true);
}

fn goto_first_change_impl(cx: &mut Context, reverse: bool) {
    let editor = &mut cx.editor;
    let (view, doc) = current!(editor);
    if let Some(handle) = doc.diff_handle() {
        let hunk = {
            let diff = handle.load();
            let idx = if reverse {
                diff.len().saturating_sub(1)
            } else {
                0
            };
            diff.nth_hunk(idx)
        };
        if hunk != Hunk::NONE {
            let range = hunk_range(hunk, doc.text().slice(..));
            doc.set_selection(view.id, Selection::single(range.anchor, range.head));
        }
    }
}

fn goto_next_change(cx: &mut Context) {
    goto_next_change_impl(cx, Direction::Forward)
}

fn goto_prev_change(cx: &mut Context) {
    goto_next_change_impl(cx, Direction::Backward)
}

fn goto_next_change_impl(cx: &mut Context, direction: Direction) {
    let count = cx.count() as u32 - 1;
    let motion = move |editor: &mut Editor| {
        let (view, doc) = current!(editor);
        let doc_text = doc.text().slice(..);
        let diff_handle = if let Some(diff_handle) = doc.diff_handle() {
            diff_handle
        } else {
            editor.set_status("Diff is not available in current buffer");
            return;
        };

        let selection = doc.selection(view.id).clone().transform(|range| {
            let cursor_line = range.cursor_line(doc_text) as u32;

            let diff = diff_handle.load();
            let hunk_idx = match direction {
                Direction::Forward => diff
                    .next_hunk(cursor_line)
                    .map(|idx| (idx + count).min(diff.len() - 1)),
                Direction::Backward => diff
                    .prev_hunk(cursor_line)
                    .map(|idx| idx.saturating_sub(count)),
            };
            let Some(hunk_idx) = hunk_idx else {
                return range;
            };
            let hunk = diff.nth_hunk(hunk_idx);
            let new_range = hunk_range(hunk, doc_text);
            if editor.mode == Mode::Select {
                let head = if new_range.head < range.anchor {
                    new_range.anchor
                } else {
                    new_range.head
                };

                Range::new(range.anchor, head)
            } else {
                new_range.with_direction(direction)
            }
        });

        doc.set_selection(view.id, selection)
    };
    cx.editor.apply_motion(motion);
}

/// Returns the [Range] for a [Hunk] in the given text.
/// Additions and modifications cover the added and modified ranges.
/// Deletions are represented as the point at the start of the deletion hunk.
fn hunk_range(hunk: Hunk, text: RopeSlice) -> Range {
    let anchor = text.line_to_char(hunk.after.start as usize);
    let head = if hunk.after.is_empty() {
        anchor + 1
    } else {
        text.line_to_char(hunk.after.end as usize)
    };

    Range::new(anchor, head)
}

pub mod insert {
    use crate::events::PostInsertChar;

    use super::*;
    pub type Hook = fn(&Rope, &Selection, char) -> Option<Transaction>;

    /// Exclude the cursor in range.
    fn exclude_cursor(text: RopeSlice, range: Range, cursor: Range) -> Range {
        if range.to() == cursor.to() && text.len_chars() != cursor.to() {
            Range::new(
                range.from(),
                graphemes::prev_grapheme_boundary(text, cursor.to()),
            )
        } else {
            range
        }
    }

    // The default insert hook: simply insert the character
    #[allow(clippy::unnecessary_wraps)] // need to use Option<> because of the Hook signature
    fn insert(doc: &Rope, selection: &Selection, ch: char) -> Option<Transaction> {
        let cursors = selection.clone().cursors(doc.slice(..));
        let mut t = Tendril::new();
        t.push(ch);
        let transaction = Transaction::insert(doc, &cursors, t);
        Some(transaction)
    }

    use helix_core::auto_pairs;
    use helix_view::editor::SmartTabConfig;

    pub fn insert_char(cx: &mut Context, c: char) {
        let (view, doc) = current_ref!(cx.editor);
        let text = doc.text();
        let selection = doc.selection(view.id);
        let auto_pairs = doc.auto_pairs(cx.editor);

        let transaction = auto_pairs
            .as_ref()
            .and_then(|ap| auto_pairs::hook(text, selection, c, ap))
            .or_else(|| insert(text, selection, c));

        let (view, doc) = current!(cx.editor);
        if let Some(t) = transaction {
            doc.apply(&t, view.id);
        }

        helix_event::dispatch(PostInsertChar { c, cx });
    }

    pub fn smart_tab(cx: &mut Context) {
        let (view, doc) = current_ref!(cx.editor);
        let view_id = view.id;

        if matches!(
            cx.editor.config().smart_tab,
            Some(SmartTabConfig { enable: true, .. })
        ) {
            let cursors_after_whitespace = doc.selection(view_id).ranges().iter().all(|range| {
                let cursor = range.cursor(doc.text().slice(..));
                let current_line_num = doc.text().char_to_line(cursor);
                let current_line_start = doc.text().line_to_char(current_line_num);
                let left = doc.text().slice(current_line_start..cursor);
                left.chars().all(|c| c.is_whitespace())
            });

            if !cursors_after_whitespace {
                move_parent_node_end(cx);
                return;
            }
        }

        insert_tab(cx);
    }

    pub fn insert_tab(cx: &mut Context) {
        let (view, doc) = current!(cx.editor);
        // TODO: round out to nearest indentation level (for example a line with 3 spaces should
        // indent by one to reach 4 spaces).

        let indent = Tendril::from(doc.indent_style.as_str());
        let transaction = Transaction::insert(
            doc.text(),
            &doc.selection(view.id).clone().cursors(doc.text().slice(..)),
            indent,
        );
        doc.apply(&transaction, view.id);
    }

    pub fn insert_newline(cx: &mut Context) {
        let (view, doc) = current_ref!(cx.editor);
        let text = doc.text().slice(..);

        let contents = doc.text();
        let selection = doc.selection(view.id).clone();
        let mut ranges = SmallVec::with_capacity(selection.len());

        // TODO: this is annoying, but we need to do it to properly calculate pos after edits
        let mut global_offs = 0;

        let mut transaction = Transaction::change_by_selection(contents, &selection, |range| {
            let pos = range.cursor(text);

            let prev = if pos == 0 {
                ' '
            } else {
                contents.char(pos - 1)
            };
            let curr = contents.get_char(pos).unwrap_or(' ');

            let current_line = text.char_to_line(pos);
            let line_is_only_whitespace = text
                .line(current_line)
                .chars()
                .all(|char| char.is_ascii_whitespace());

            let mut new_text = String::new();

            // If the current line is all whitespace, insert a line ending at the beginning of
            // the current line. This makes the current line empty and the new line contain the
            // indentation of the old line.
            let (from, to, local_offs) = if line_is_only_whitespace {
                let line_start = text.line_to_char(current_line);
                new_text.push_str(doc.line_ending.as_str());

                (line_start, line_start, new_text.chars().count())
            } else {
                let indent = indent::indent_for_newline(
                    doc.language_config(),
                    doc.syntax(),
                    &doc.config.load().indent_heuristic,
                    &doc.indent_style,
                    doc.tab_width(),
                    text,
                    current_line,
                    pos,
                    current_line,
                );

                // If we are between pairs (such as brackets), we want to
                // insert an additional line which is indented one level
                // more and place the cursor there
                let on_auto_pair = doc
                    .auto_pairs(cx.editor)
                    .and_then(|pairs| pairs.get(prev))
                    .map_or(false, |pair| pair.open == prev && pair.close == curr);

                let local_offs = if on_auto_pair {
                    let inner_indent = indent.clone() + doc.indent_style.as_str();
                    new_text.reserve_exact(2 + indent.len() + inner_indent.len());
                    new_text.push_str(doc.line_ending.as_str());
                    new_text.push_str(&inner_indent);
                    let local_offs = new_text.chars().count();
                    new_text.push_str(doc.line_ending.as_str());
                    new_text.push_str(&indent);
                    local_offs
                } else {
                    new_text.reserve_exact(1 + indent.len());
                    new_text.push_str(doc.line_ending.as_str());
                    new_text.push_str(&indent);
                    new_text.chars().count()
                };

                (pos, pos, local_offs)
            };

            let new_range = if range.cursor(text) > range.anchor {
                // when appending, extend the range by local_offs
                Range::new(
                    range.anchor + global_offs,
                    range.head + local_offs + global_offs,
                )
            } else {
                // when inserting, slide the range by local_offs
                Range::new(
                    range.anchor + local_offs + global_offs,
                    range.head + local_offs + global_offs,
                )
            };

            // TODO: range replace or extend
            // range.replace(|range| range.is_empty(), head); -> fn extend if cond true, new head pos
            // can be used with cx.mode to do replace or extend on most changes
            ranges.push(new_range);
            global_offs += new_text.chars().count();

            (from, to, Some(new_text.into()))
        });

        transaction = transaction.with_selection(Selection::new(ranges, selection.primary_index()));

        let (view, doc) = current!(cx.editor);
        doc.apply(&transaction, view.id);
    }

    pub fn delete_char_backward(cx: &mut Context) {
        let count = cx.count();
        let (view, doc) = current_ref!(cx.editor);
        let text = doc.text().slice(..);
        let tab_width = doc.tab_width();
        let indent_width = doc.indent_width();
        let auto_pairs = doc.auto_pairs(cx.editor);

        let transaction =
            Transaction::delete_by_selection(doc.text(), doc.selection(view.id), |range| {
                let pos = range.cursor(text);
                if pos == 0 {
                    return (pos, pos);
                }
                let line_start_pos = text.line_to_char(range.cursor_line(text));
                // consider to delete by indent level if all characters before `pos` are indent units.
                let fragment = Cow::from(text.slice(line_start_pos..pos));
                if !fragment.is_empty() && fragment.chars().all(|ch| ch == ' ' || ch == '\t') {
                    if text.get_char(pos.saturating_sub(1)) == Some('\t') {
                        // fast path, delete one char
                        (graphemes::nth_prev_grapheme_boundary(text, pos, 1), pos)
                    } else {
                        let width: usize = fragment
                            .chars()
                            .map(|ch| {
                                if ch == '\t' {
                                    tab_width
                                } else {
                                    // it can be none if it still meet control characters other than '\t'
                                    // here just set the width to 1 (or some value better?).
                                    ch.width().unwrap_or(1)
                                }
                            })
                            .sum();
                        let mut drop = width % indent_width; // round down to nearest unit
                        if drop == 0 {
                            drop = indent_width
                        }; // if it's already at a unit, consume a whole unit
                        let mut chars = fragment.chars().rev();
                        let mut start = pos;
                        for _ in 0..drop {
                            // delete up to `drop` spaces
                            match chars.next() {
                                Some(' ') => start -= 1,
                                _ => break,
                            }
                        }
                        (start, pos) // delete!
                    }
                } else {
                    match (
                        text.get_char(pos.saturating_sub(1)),
                        text.get_char(pos),
                        auto_pairs,
                    ) {
                        (Some(_x), Some(_y), Some(ap))
                            if range.is_single_grapheme(text)
                                && ap.get(_x).is_some()
                                && ap.get(_x).unwrap().open == _x
                                && ap.get(_x).unwrap().close == _y =>
                        // delete both autopaired characters
                        {
                            (
                                graphemes::nth_prev_grapheme_boundary(text, pos, count),
                                graphemes::nth_next_grapheme_boundary(text, pos, count),
                            )
                        }
                        _ =>
                        // delete 1 char
                        {
                            (graphemes::nth_prev_grapheme_boundary(text, pos, count), pos)
                        }
                    }
                }
            });
        let (view, doc) = current!(cx.editor);
        doc.apply(&transaction, view.id);
    }

    pub fn delete_char_forward(cx: &mut Context) {
        let count = cx.count();
        delete_by_selection_insert_mode(
            cx,
            |text, range| {
                let pos = range.cursor(text);
                (pos, graphemes::nth_next_grapheme_boundary(text, pos, count))
            },
            Direction::Forward,
        )
    }

    pub fn delete_word_backward(cx: &mut Context) {
        let count = cx.count();
        delete_by_selection_insert_mode(
            cx,
            |text, range| {
                let anchor = movement::move_prev_word_start(text, *range, count).from();
                let next = Range::new(anchor, range.cursor(text));
                let range = exclude_cursor(text, next, *range);
                (range.from(), range.to())
            },
            Direction::Backward,
        );
    }

    pub fn delete_word_forward(cx: &mut Context) {
        let count = cx.count();
        delete_by_selection_insert_mode(
            cx,
            |text, range| {
                let head = movement::move_next_word_end(text, *range, count).to();
                (range.cursor(text), head)
            },
            Direction::Forward,
        );
    }
}

// Undo / Redo

fn undo(cx: &mut Context) {
    let count = cx.count();
    let (view, doc) = current!(cx.editor);
    for _ in 0..count {
        if !doc.undo(view) {
            cx.editor.set_status("Already at oldest change");
            break;
        }
    }
}

fn redo(cx: &mut Context) {
    let count = cx.count();
    let (view, doc) = current!(cx.editor);
    for _ in 0..count {
        if !doc.redo(view) {
            cx.editor.set_status("Already at newest change");
            break;
        }
    }
}

fn earlier(cx: &mut Context) {
    let count = cx.count();
    let (view, doc) = current!(cx.editor);
    for _ in 0..count {
        // rather than doing in batch we do this so get error halfway
        if !doc.earlier(view, UndoKind::Steps(1)) {
            cx.editor.set_status("Already at oldest change");
            break;
        }
    }
}

fn later(cx: &mut Context) {
    let count = cx.count();
    let (view, doc) = current!(cx.editor);
    for _ in 0..count {
        // rather than doing in batch we do this so get error halfway
        if !doc.later(view, UndoKind::Steps(1)) {
            cx.editor.set_status("Already at newest change");
            break;
        }
    }
}

fn commit_undo_checkpoint(cx: &mut Context) {
    let (view, doc) = current!(cx.editor);
    doc.append_changes_to_history(view);
}

// Yank / Paste

fn yank(cx: &mut Context) {
    yank_impl(cx.editor, cx.register.unwrap_or('"'));
    exit_select_mode(cx);
}

fn yank_to_clipboard(cx: &mut Context) {
    yank_impl(cx.editor, '+');
    exit_select_mode(cx);
}

fn yank_to_primary_clipboard(cx: &mut Context) {
    yank_impl(cx.editor, '*');
    exit_select_mode(cx);
}

fn yank_impl(editor: &mut Editor, register: char) {
    let (view, doc) = current!(editor);
    let text = doc.text().slice(..);

    let values: Vec<String> = doc
        .selection(view.id)
        .fragments(text)
        .map(Cow::into_owned)
        .collect();
    let selections = values.len();

    match editor.registers.write(register, values) {
        Ok(_) => editor.set_status(format!(
            "yanked {selections} selection{} to register {register}",
            if selections == 1 { "" } else { "s" }
        )),
        Err(err) => editor.set_error(err.to_string()),
    }
}

fn yank_joined_impl(editor: &mut Editor, separator: &str, register: char) {
    let (view, doc) = current!(editor);
    let text = doc.text().slice(..);

    let selection = doc.selection(view.id);
    let selections = selection.len();
    let joined = selection
        .fragments(text)
        .fold(String::new(), |mut acc, fragment| {
            if !acc.is_empty() {
                acc.push_str(separator);
            }
            acc.push_str(&fragment);
            acc
        });

    match editor.registers.write(register, vec![joined]) {
        Ok(_) => editor.set_status(format!(
            "joined and yanked {selections} selection{} to register {register}",
            if selections == 1 { "" } else { "s" }
        )),
        Err(err) => editor.set_error(err.to_string()),
    }
}

fn yank_joined(cx: &mut Context) {
    let separator = doc!(cx.editor).line_ending.as_str();
    yank_joined_impl(cx.editor, separator, cx.register.unwrap_or('"'));
    exit_select_mode(cx);
}

fn yank_joined_to_clipboard(cx: &mut Context) {
    let line_ending = doc!(cx.editor).line_ending;
    yank_joined_impl(cx.editor, line_ending.as_str(), '+');
    exit_select_mode(cx);
}

fn yank_joined_to_primary_clipboard(cx: &mut Context) {
    let line_ending = doc!(cx.editor).line_ending;
    yank_joined_impl(cx.editor, line_ending.as_str(), '*');
    exit_select_mode(cx);
}

fn yank_primary_selection_impl(editor: &mut Editor, register: char) {
    let (view, doc) = current!(editor);
    let text = doc.text().slice(..);

    let selection = doc.selection(view.id).primary().fragment(text).to_string();

    match editor.registers.write(register, vec![selection]) {
        Ok(_) => editor.set_status(format!("yanked primary selection to register {register}",)),
        Err(err) => editor.set_error(err.to_string()),
    }
}

fn yank_main_selection_to_clipboard(cx: &mut Context) {
    yank_primary_selection_impl(cx.editor, '+');
    exit_select_mode(cx);
}

fn yank_main_selection_to_primary_clipboard(cx: &mut Context) {
    yank_primary_selection_impl(cx.editor, '*');
    exit_select_mode(cx);
}

#[derive(Copy, Clone)]
enum Paste {
    Before,
    After,
    Cursor,
}

fn paste_impl(
    values: &[String],
    doc: &mut Document,
    view: &mut View,
    action: Paste,
    count: usize,
    mode: Mode,
) {
    if values.is_empty() {
        return;
    }

    let repeat = std::iter::repeat(
        // `values` is asserted to have at least one entry above.
        values
            .last()
            .map(|value| Tendril::from(value.repeat(count)))
            .unwrap(),
    );

    // if any of values ends with a line ending, it's linewise paste
    let linewise = values
        .iter()
        .any(|value| get_line_ending_of_str(value).is_some());

    // Only compiled once.
    static REGEX: Lazy<Regex> = Lazy::new(|| Regex::new(r"\r\n|\r|\n").unwrap());
    let mut values = values
        .iter()
        .map(|value| REGEX.replace_all(value, doc.line_ending.as_str()))
        .map(|value| Tendril::from(value.as_ref().repeat(count)))
        .chain(repeat);

    let text = doc.text();
    let selection = doc.selection(view.id);

    let mut offset = 0;
    let mut ranges = SmallVec::with_capacity(selection.len());

    let mut transaction = Transaction::change_by_selection(text, selection, |range| {
        let pos = match (action, linewise) {
            // paste linewise before
            (Paste::Before, true) => text.line_to_char(text.char_to_line(range.from())),
            // paste linewise after
            (Paste::After, true) => {
                let line = range.line_range(text.slice(..)).1;
                text.line_to_char((line + 1).min(text.len_lines()))
            }
            // paste insert
            (Paste::Before, false) => range.from(),
            // paste append
            (Paste::After, false) => range.to(),
            // paste at cursor
            (Paste::Cursor, _) => range.cursor(text.slice(..)),
        };

        let value = values.next();

        let value_len = value
            .as_ref()
            .map(|content| content.chars().count())
            .unwrap_or_default();
        let anchor = offset + pos;

        let new_range = Range::new(anchor, anchor + value_len).with_direction(range.direction());
        ranges.push(new_range);
        offset += value_len;

        (pos, pos, value)
    });

    if mode == Mode::Normal {
        transaction = transaction.with_selection(Selection::new(ranges, selection.primary_index()));
    }

    doc.apply(&transaction, view.id);
    doc.append_changes_to_history(view);
}

pub(crate) fn paste_bracketed_value(cx: &mut Context, contents: String) {
    let count = cx.count();
    let paste = match cx.editor.mode {
        Mode::Insert | Mode::Select => Paste::Cursor,
        Mode::Normal => Paste::Before,
    };
    let (view, doc) = current!(cx.editor);
    paste_impl(&[contents], doc, view, paste, count, cx.editor.mode);
    exit_select_mode(cx);
}

fn paste_clipboard_after(cx: &mut Context) {
    paste(cx.editor, '+', Paste::After, cx.count());
    exit_select_mode(cx);
}

fn paste_clipboard_before(cx: &mut Context) {
    paste(cx.editor, '+', Paste::Before, cx.count());
    exit_select_mode(cx);
}

fn paste_primary_clipboard_after(cx: &mut Context) {
    paste(cx.editor, '*', Paste::After, cx.count());
    exit_select_mode(cx);
}

fn paste_primary_clipboard_before(cx: &mut Context) {
    paste(cx.editor, '*', Paste::Before, cx.count());
    exit_select_mode(cx);
}

fn replace_with_yanked(cx: &mut Context) {
    replace_with_yanked_impl(cx.editor, cx.register.unwrap_or('"'), cx.count());
    exit_select_mode(cx);
}

fn replace_with_yanked_impl(editor: &mut Editor, register: char, count: usize) {
    let Some(values) = editor
        .registers
        .read(register, editor)
        .filter(|values| values.len() > 0)
    else {
        return;
    };
    let values: Vec<_> = values.map(|value| value.to_string()).collect();
    let scrolloff = editor.config().scrolloff;

    let (view, doc) = current!(editor);
    let repeat = std::iter::repeat(
        values
            .last()
            .map(|value| Tendril::from(&value.repeat(count)))
            .unwrap(),
    );
    let mut values = values
        .iter()
        .map(|value| Tendril::from(&value.repeat(count)))
        .chain(repeat);
    let selection = doc.selection(view.id);
    let transaction = Transaction::change_by_selection(doc.text(), selection, |range| {
        if !range.is_empty() {
            (range.from(), range.to(), Some(values.next().unwrap()))
        } else {
            (range.from(), range.to(), None)
        }
    });

    doc.apply(&transaction, view.id);
    doc.append_changes_to_history(view);
    view.ensure_cursor_in_view(doc, scrolloff);
}

fn replace_selections_with_clipboard(cx: &mut Context) {
    replace_with_yanked_impl(cx.editor, '+', cx.count());
    exit_select_mode(cx);
}

fn replace_selections_with_primary_clipboard(cx: &mut Context) {
    replace_with_yanked_impl(cx.editor, '*', cx.count());
    exit_select_mode(cx);
}

fn paste(editor: &mut Editor, register: char, pos: Paste, count: usize) {
    let Some(values) = editor.registers.read(register, editor) else {
        return;
    };
    let values: Vec<_> = values.map(|value| value.to_string()).collect();

    let (view, doc) = current!(editor);
    paste_impl(&values, doc, view, pos, count, editor.mode);
}

fn paste_after(cx: &mut Context) {
    paste(
        cx.editor,
        cx.register.unwrap_or('"'),
        Paste::After,
        cx.count(),
    );
    exit_select_mode(cx);
}

fn paste_before(cx: &mut Context) {
    paste(
        cx.editor,
        cx.register.unwrap_or('"'),
        Paste::Before,
        cx.count(),
    );
    exit_select_mode(cx);
}

fn get_lines(doc: &Document, view_id: ViewId) -> Vec<usize> {
    let mut lines = Vec::new();

    // Get all line numbers
    for range in doc.selection(view_id) {
        let (start, end) = range.line_range(doc.text().slice(..));

        for line in start..=end {
            lines.push(line)
        }
    }
    lines.sort_unstable(); // sorting by usize so _unstable is preferred
    lines.dedup();
    lines
}

fn indent(cx: &mut Context) {
    let count = cx.count();
    let (view, doc) = current!(cx.editor);
    let lines = get_lines(doc, view.id);

    // Indent by one level
    let indent = Tendril::from(doc.indent_style.as_str().repeat(count));

    let transaction = Transaction::change(
        doc.text(),
        lines.into_iter().filter_map(|line| {
            let is_blank = doc.text().line(line).chunks().all(|s| s.trim().is_empty());
            if is_blank {
                return None;
            }
            let pos = doc.text().line_to_char(line);
            Some((pos, pos, Some(indent.clone())))
        }),
    );
    doc.apply(&transaction, view.id);
    exit_select_mode(cx);
}

fn unindent(cx: &mut Context) {
    let count = cx.count();
    let (view, doc) = current!(cx.editor);
    let lines = get_lines(doc, view.id);
    let mut changes = Vec::with_capacity(lines.len());
    let tab_width = doc.tab_width();
    let indent_width = count * doc.indent_width();

    for line_idx in lines {
        let line = doc.text().line(line_idx);
        let mut width = 0;
        let mut pos = 0;

        for ch in line.chars() {
            match ch {
                ' ' => width += 1,
                '\t' => width = (width / tab_width + 1) * tab_width,
                _ => break,
            }

            pos += 1;

            if width >= indent_width {
                break;
            }
        }

        // now delete from start to first non-blank
        if pos > 0 {
            let start = doc.text().line_to_char(line_idx);
            changes.push((start, start + pos, None))
        }
    }

    let transaction = Transaction::change(doc.text(), changes.into_iter());

    doc.apply(&transaction, view.id);
    exit_select_mode(cx);
}

fn format_selections(cx: &mut Context) {
    use helix_lsp::{lsp, util::range_to_lsp_range};

    let (view, doc) = current!(cx.editor);
    let view_id = view.id;

    // via lsp if available
    // TODO: else via tree-sitter indentation calculations

    if doc.selection(view_id).len() != 1 {
        cx.editor
            .set_error("format_selections only supports a single selection for now");
        return;
    }

    // TODO extra LanguageServerFeature::FormatSelections?
    // maybe such that LanguageServerFeature::Format contains it as well
    let Some(language_server) = doc
        .language_servers_with_feature(LanguageServerFeature::Format)
        .find(|ls| {
            matches!(
                ls.capabilities().document_range_formatting_provider,
                Some(lsp::OneOf::Left(true) | lsp::OneOf::Right(_))
            )
        })
    else {
        cx.editor
            .set_error("No configured language server supports range formatting");
        return;
    };

    let offset_encoding = language_server.offset_encoding();
    let ranges: Vec<lsp::Range> = doc
        .selection(view_id)
        .iter()
        .map(|range| range_to_lsp_range(doc.text(), *range, offset_encoding))
        .collect();

    // TODO: handle fails
    // TODO: concurrent map over all ranges

    let range = ranges[0];

    let future = language_server
        .text_document_range_formatting(
            doc.identifier(),
            range,
            lsp::FormattingOptions {
                tab_size: doc.tab_width() as u32,
                insert_spaces: matches!(doc.indent_style, IndentStyle::Spaces(_)),
                ..Default::default()
            },
            None,
        )
        .unwrap();

    let edits = tokio::task::block_in_place(|| helix_lsp::block_on(future)).unwrap_or_default();

    let transaction =
        helix_lsp::util::generate_transaction_from_edits(doc.text(), edits, offset_encoding);

    doc.apply(&transaction, view_id);
}

fn join_selections_impl(cx: &mut Context, select_space: bool) {
    use movement::skip_while;
    let (view, doc) = current!(cx.editor);
    let text = doc.text();
    let slice = text.slice(..);

    let mut changes = Vec::new();

    for selection in doc.selection(view.id) {
        let (start, mut end) = selection.line_range(slice);
        if start == end {
            end = (end + 1).min(text.len_lines() - 1);
        }
        let lines = start..end;

        changes.reserve(lines.len());

        for line in lines {
            let start = line_end_char_index(&slice, line);
            let mut end = text.line_to_char(line + 1);
            end = skip_while(slice, end, |ch| matches!(ch, ' ' | '\t')).unwrap_or(end);

            let separator = if end == line_end_char_index(&slice, line + 1) {
                // the joining line contains only space-characters => don't include a whitespace when joining
                None
            } else {
                Some(Tendril::from(" "))
            };
            changes.push((start, end, separator));
        }
    }

    // nothing to do, bail out early to avoid crashes later
    if changes.is_empty() {
        return;
    }

    changes.sort_unstable_by_key(|(from, _to, _text)| *from);
    changes.dedup();

    // select inserted spaces
    let transaction = if select_space {
        let mut offset: usize = 0;
        let ranges: SmallVec<_> = changes
            .iter()
            .filter_map(|change| {
                if change.2.is_some() {
                    let range = Range::point(change.0 - offset);
                    offset += change.1 - change.0 - 1; // -1 adjusts for the replacement of the range by a space
                    Some(range)
                } else {
                    offset += change.1 - change.0;
                    None
                }
            })
            .collect();
        let t = Transaction::change(text, changes.into_iter());
        if ranges.is_empty() {
            t
        } else {
            let selection = Selection::new(ranges, 0);
            t.with_selection(selection)
        }
    } else {
        Transaction::change(text, changes.into_iter())
    };

    doc.apply(&transaction, view.id);
}

fn keep_or_remove_selections_impl(cx: &mut Context, remove: bool) {
    // keep or remove selections matching regex
    let reg = cx.register.unwrap_or('/');
    ui::regex_prompt(
        cx,
        if remove { "remove:" } else { "keep:" }.into(),
        Some(reg),
        ui::completers::none,
        move |cx, regex, event| {
            let (view, doc) = current!(cx.editor);
            if !matches!(event, PromptEvent::Update | PromptEvent::Validate) {
                return;
            }
            let text = doc.text().slice(..);

            if let Some(selection) =
                selection::keep_or_remove_matches(text, doc.selection(view.id), &regex, remove)
            {
                doc.set_selection(view.id, selection);
            }
        },
    )
}

fn join_selections(cx: &mut Context) {
    join_selections_impl(cx, false)
}

fn join_selections_space(cx: &mut Context) {
    join_selections_impl(cx, true)
}

fn keep_selections(cx: &mut Context) {
    keep_or_remove_selections_impl(cx, false)
}

fn remove_selections(cx: &mut Context) {
    keep_or_remove_selections_impl(cx, true)
}

fn keep_primary_selection(cx: &mut Context) {
    let (view, doc) = current!(cx.editor);
    // TODO: handle count

    let range = doc.selection(view.id).primary();
    doc.set_selection(view.id, Selection::single(range.anchor, range.head));
}

fn remove_primary_selection(cx: &mut Context) {
    let (view, doc) = current!(cx.editor);
    // TODO: handle count

    let selection = doc.selection(view.id);
    if selection.len() == 1 {
        cx.editor.set_error("no selections remaining");
        return;
    }
    let index = selection.primary_index();
    let selection = selection.clone().remove(index);

    doc.set_selection(view.id, selection);
}

pub fn completion(cx: &mut Context) {
    let (view, doc) = current!(cx.editor);
    let range = doc.selection(view.id).primary();
    let text = doc.text().slice(..);
    let cursor = range.cursor(text);

    cx.editor
        .handlers
        .trigger_completions(cursor, doc.id(), view.id);
}

// comments
type CommentTransactionFn = fn(
    line_token: Option<&str>,
    block_tokens: Option<&[BlockCommentToken]>,
    doc: &Rope,
    selection: &Selection,
) -> Transaction;

fn toggle_comments_impl(cx: &mut Context, comment_transaction: CommentTransactionFn) {
    let (view, doc) = current!(cx.editor);
    let line_token: Option<&str> = doc
        .language_config()
        .and_then(|lc| lc.comment_tokens.as_ref())
        .and_then(|tc| tc.first())
        .map(|tc| tc.as_str());
    let block_tokens: Option<&[BlockCommentToken]> = doc
        .language_config()
        .and_then(|lc| lc.block_comment_tokens.as_ref())
        .map(|tc| &tc[..]);

    let transaction =
        comment_transaction(line_token, block_tokens, doc.text(), doc.selection(view.id));

    doc.apply(&transaction, view.id);
    exit_select_mode(cx);
}

/// commenting behavior:
/// 1. only line comment tokens -> line comment
/// 2. each line block commented -> uncomment all lines
/// 3. whole selection block commented -> uncomment selection
/// 4. all lines not commented and block tokens -> comment uncommented lines
/// 5. no comment tokens and not block commented -> line comment
fn toggle_comments(cx: &mut Context) {
    toggle_comments_impl(cx, |line_token, block_tokens, doc, selection| {
        let text = doc.slice(..);

        // only have line comment tokens
        if line_token.is_some() && block_tokens.is_none() {
            return comment::toggle_line_comments(doc, selection, line_token);
        }

        let split_lines = comment::split_lines_of_selection(text, selection);

        let default_block_tokens = &[BlockCommentToken::default()];
        let block_comment_tokens = block_tokens.unwrap_or(default_block_tokens);

        let (line_commented, line_comment_changes) =
            comment::find_block_comments(block_comment_tokens, text, &split_lines);

        // block commented by line would also be block commented so check this first
        if line_commented {
            return comment::create_block_comment_transaction(
                doc,
                &split_lines,
                line_commented,
                line_comment_changes,
            )
            .0;
        }

        let (block_commented, comment_changes) =
            comment::find_block_comments(block_comment_tokens, text, selection);

        // check if selection has block comments
        if block_commented {
            return comment::create_block_comment_transaction(
                doc,
                selection,
                block_commented,
                comment_changes,
            )
            .0;
        }

        // not commented and only have block comment tokens
        if line_token.is_none() && block_tokens.is_some() {
            return comment::create_block_comment_transaction(
                doc,
                &split_lines,
                line_commented,
                line_comment_changes,
            )
            .0;
        }

        // not block commented at all and don't have any tokens
        comment::toggle_line_comments(doc, selection, line_token)
    })
}

fn toggle_line_comments(cx: &mut Context) {
    toggle_comments_impl(cx, |line_token, block_tokens, doc, selection| {
        if line_token.is_none() && block_tokens.is_some() {
            let default_block_tokens = &[BlockCommentToken::default()];
            let block_comment_tokens = block_tokens.unwrap_or(default_block_tokens);
            comment::toggle_block_comments(
                doc,
                &comment::split_lines_of_selection(doc.slice(..), selection),
                block_comment_tokens,
            )
        } else {
            comment::toggle_line_comments(doc, selection, line_token)
        }
    });
}

fn toggle_block_comments(cx: &mut Context) {
    toggle_comments_impl(cx, |line_token, block_tokens, doc, selection| {
        if line_token.is_some() && block_tokens.is_none() {
            comment::toggle_line_comments(doc, selection, line_token)
        } else {
            let default_block_tokens = &[BlockCommentToken::default()];
            let block_comment_tokens = block_tokens.unwrap_or(default_block_tokens);
            comment::toggle_block_comments(doc, selection, block_comment_tokens)
        }
    });
}

fn rotate_selections(cx: &mut Context, direction: Direction) {
    let count = cx.count();
    let (view, doc) = current!(cx.editor);
    let mut selection = doc.selection(view.id).clone();
    let index = selection.primary_index();
    let len = selection.len();
    selection.set_primary_index(match direction {
        Direction::Forward => (index + count) % len,
        Direction::Backward => (index + (len.saturating_sub(count) % len)) % len,
    });
    doc.set_selection(view.id, selection);
}
fn rotate_selections_forward(cx: &mut Context) {
    rotate_selections(cx, Direction::Forward)
}
fn rotate_selections_backward(cx: &mut Context) {
    rotate_selections(cx, Direction::Backward)
}

enum ReorderStrategy {
    RotateForward,
    RotateBackward,
    Reverse,
}

fn reorder_selection_contents(cx: &mut Context, strategy: ReorderStrategy) {
    let count = cx.count;
    let (view, doc) = current!(cx.editor);
    let text = doc.text().slice(..);

    let selection = doc.selection(view.id);
    let mut fragments: Vec<_> = selection
        .slices(text)
        .map(|fragment| fragment.chunks().collect())
        .collect();

    let group = count
        .map(|count| count.get())
        .unwrap_or(fragments.len()) // default to rotating everything as one group
        .min(fragments.len());

    for chunk in fragments.chunks_mut(group) {
        // TODO: also modify main index
        match strategy {
            ReorderStrategy::RotateForward => chunk.rotate_right(1),
            ReorderStrategy::RotateBackward => chunk.rotate_left(1),
            ReorderStrategy::Reverse => chunk.reverse(),
        };
    }

    let transaction = Transaction::change(
        doc.text(),
        selection
            .ranges()
            .iter()
            .zip(fragments)
            .map(|(range, fragment)| (range.from(), range.to(), Some(fragment))),
    );

    doc.apply(&transaction, view.id);
}

fn rotate_selection_contents_forward(cx: &mut Context) {
    reorder_selection_contents(cx, ReorderStrategy::RotateForward)
}
fn rotate_selection_contents_backward(cx: &mut Context) {
    reorder_selection_contents(cx, ReorderStrategy::RotateBackward)
}
fn reverse_selection_contents(cx: &mut Context) {
    reorder_selection_contents(cx, ReorderStrategy::Reverse)
}

// tree sitter node selection

fn expand_selection(cx: &mut Context) {
    let motion = |editor: &mut Editor| {
        let (view, doc) = current!(editor);

        if let Some(syntax) = doc.syntax() {
            let text = doc.text().slice(..);

            let current_selection = doc.selection(view.id);
            let selection = object::expand_selection(syntax, text, current_selection.clone());

            // check if selection is different from the last one
            if *current_selection != selection {
                // save current selection so it can be restored using shrink_selection
                view.object_selections.push(current_selection.clone());

                doc.set_selection(view.id, selection);
            }
        }
    };
    cx.editor.apply_motion(motion);
}

fn shrink_selection(cx: &mut Context) {
    let motion = |editor: &mut Editor| {
        let (view, doc) = current!(editor);
        let current_selection = doc.selection(view.id);
        // try to restore previous selection
        if let Some(prev_selection) = view.object_selections.pop() {
            if current_selection.contains(&prev_selection) {
                doc.set_selection(view.id, prev_selection);
                return;
            } else {
                // clear existing selection as they can't be shrunk to anyway
                view.object_selections.clear();
            }
        }
        // if not previous selection, shrink to first child
        if let Some(syntax) = doc.syntax() {
            let text = doc.text().slice(..);
            let selection = object::shrink_selection(syntax, text, current_selection.clone());
            doc.set_selection(view.id, selection);
        }
    };
    cx.editor.apply_motion(motion);
}

fn select_sibling_impl<F>(cx: &mut Context, sibling_fn: F)
where
    F: Fn(&helix_core::Syntax, RopeSlice, Selection) -> Selection + 'static,
{
    let motion = move |editor: &mut Editor| {
        let (view, doc) = current!(editor);

        if let Some(syntax) = doc.syntax() {
            let text = doc.text().slice(..);
            let current_selection = doc.selection(view.id);
            let selection = sibling_fn(syntax, text, current_selection.clone());
            doc.set_selection(view.id, selection);
        }
    };
    cx.editor.apply_motion(motion);
}

fn select_next_sibling(cx: &mut Context) {
    select_sibling_impl(cx, object::select_next_sibling)
}

fn select_prev_sibling(cx: &mut Context) {
    select_sibling_impl(cx, object::select_prev_sibling)
}

fn move_node_bound_impl(cx: &mut Context, dir: Direction, movement: Movement) {
    let motion = move |editor: &mut Editor| {
        let (view, doc) = current!(editor);

        if let Some(syntax) = doc.syntax() {
            let text = doc.text().slice(..);
            let current_selection = doc.selection(view.id);

            let selection = movement::move_parent_node_end(
                syntax,
                text,
                current_selection.clone(),
                dir,
                movement,
            );

            doc.set_selection(view.id, selection);
        }
    };

    cx.editor.apply_motion(motion);
}

pub fn move_parent_node_end(cx: &mut Context) {
    move_node_bound_impl(cx, Direction::Forward, Movement::Move)
}

pub fn move_parent_node_start(cx: &mut Context) {
    move_node_bound_impl(cx, Direction::Backward, Movement::Move)
}

pub fn extend_parent_node_end(cx: &mut Context) {
    move_node_bound_impl(cx, Direction::Forward, Movement::Extend)
}

pub fn extend_parent_node_start(cx: &mut Context) {
    move_node_bound_impl(cx, Direction::Backward, Movement::Extend)
}

fn select_all_impl<F>(editor: &mut Editor, select_fn: F)
where
    F: Fn(&Syntax, RopeSlice, Selection) -> Selection,
{
    let (view, doc) = current!(editor);

    if let Some(syntax) = doc.syntax() {
        let text = doc.text().slice(..);
        let current_selection = doc.selection(view.id);
        let selection = select_fn(syntax, text, current_selection.clone());
        doc.set_selection(view.id, selection);
    }
}

fn select_all_siblings(cx: &mut Context) {
    let motion = |editor: &mut Editor| {
        select_all_impl(editor, object::select_all_siblings);
    };

    cx.editor.apply_motion(motion);
}

fn select_all_children(cx: &mut Context) {
    let motion = |editor: &mut Editor| {
        select_all_impl(editor, object::select_all_children);
    };

    cx.editor.apply_motion(motion);
}

fn match_brackets(cx: &mut Context) {
    let (view, doc) = current!(cx.editor);
    let is_select = cx.editor.mode == Mode::Select;
    let text = doc.text();
    let text_slice = text.slice(..);

    let selection = doc.selection(view.id).clone().transform(|range| {
        let pos = range.cursor(text_slice);
        if let Some(matched_pos) = doc.syntax().map_or_else(
            || match_brackets::find_matching_bracket_plaintext(text.slice(..), pos),
            |syntax| match_brackets::find_matching_bracket_fuzzy(syntax, text.slice(..), pos),
        ) {
            range.put_cursor(text_slice, matched_pos, is_select)
        } else {
            range
        }
    });

    doc.set_selection(view.id, selection);
}

//

fn jump_forward(cx: &mut Context) {
    let count = cx.count();
    let config = cx.editor.config();
    let view = view_mut!(cx.editor);
    let doc_id = view.doc;

    if let Some((id, selection)) = view.jumps.forward(count) {
        view.doc = *id;
        let selection = selection.clone();
        let (view, doc) = current!(cx.editor); // refetch doc

        if doc.id() != doc_id {
            view.add_to_history(doc_id);
        }

        doc.set_selection(view.id, selection);
        view.ensure_cursor_in_view_center(doc, config.scrolloff);
    };
}

fn jump_backward(cx: &mut Context) {
    let count = cx.count();
    let config = cx.editor.config();
    let (view, doc) = current!(cx.editor);
    let doc_id = doc.id();

    if let Some((id, selection)) = view.jumps.backward(view.id, doc, count) {
        view.doc = *id;
        let selection = selection.clone();
        let (view, doc) = current!(cx.editor); // refetch doc

        if doc.id() != doc_id {
            view.add_to_history(doc_id);
        }

        doc.set_selection(view.id, selection);
        view.ensure_cursor_in_view_center(doc, config.scrolloff);
    };
}

fn save_selection(cx: &mut Context) {
    let (view, doc) = current!(cx.editor);
    push_jump(view, doc);
    cx.editor.set_status("Selection saved to jumplist");
}

fn rotate_view(cx: &mut Context) {
    cx.editor.focus_next()
}

fn rotate_view_reverse(cx: &mut Context) {
    cx.editor.focus_prev()
}

fn jump_view_right(cx: &mut Context) {
    cx.editor.focus_direction(tree::Direction::Right)
}

fn jump_view_left(cx: &mut Context) {
    cx.editor.focus_direction(tree::Direction::Left)
}

fn jump_view_up(cx: &mut Context) {
    cx.editor.focus_direction(tree::Direction::Up)
}

fn jump_view_down(cx: &mut Context) {
    cx.editor.focus_direction(tree::Direction::Down)
}

fn swap_view_right(cx: &mut Context) {
    cx.editor.swap_split_in_direction(tree::Direction::Right)
}

fn swap_view_left(cx: &mut Context) {
    cx.editor.swap_split_in_direction(tree::Direction::Left)
}

fn swap_view_up(cx: &mut Context) {
    cx.editor.swap_split_in_direction(tree::Direction::Up)
}

fn swap_view_down(cx: &mut Context) {
    cx.editor.swap_split_in_direction(tree::Direction::Down)
}

fn transpose_view(cx: &mut Context) {
    cx.editor.transpose_view()
}

/// Open a new split in the given direction specified by the action.
///
/// Maintain the current view (both the cursor's position and view in document).
fn split(editor: &mut Editor, action: Action) {
    let (view, doc) = current!(editor);
    let id = doc.id();
    let selection = doc.selection(view.id).clone();
    let offset = view.offset;

    editor.switch(id, action);

    // match the selection in the previous view
    let (view, doc) = current!(editor);
    doc.set_selection(view.id, selection);
    // match the view scroll offset (switch doesn't handle this fully
    // since the selection is only matched after the split)
    view.offset = offset;
}

fn hsplit(cx: &mut Context) {
    split(cx.editor, Action::HorizontalSplit);
}

fn hsplit_new(cx: &mut Context) {
    cx.editor.new_file(Action::HorizontalSplit);
}

fn vsplit(cx: &mut Context) {
    split(cx.editor, Action::VerticalSplit);
}

fn vsplit_new(cx: &mut Context) {
    cx.editor.new_file(Action::VerticalSplit);
}

fn wclose(cx: &mut Context) {
    if cx.editor.tree.views().count() == 1 {
        if let Err(err) = typed::buffers_remaining_impl(cx.editor) {
            cx.editor.set_error(err.to_string());
            return;
        }
    }
    let view_id = view!(cx.editor).id;
    // close current split
    cx.editor.close(view_id);
}

fn wonly(cx: &mut Context) {
    let views = cx
        .editor
        .tree
        .views()
        .map(|(v, focus)| (v.id, focus))
        .collect::<Vec<_>>();
    for (view_id, focus) in views {
        if !focus {
            cx.editor.close(view_id);
        }
    }
}

fn select_register(cx: &mut Context) {
    cx.editor.autoinfo = Some(Info::from_registers(&cx.editor.registers));
    cx.on_next_key(move |cx, event| {
        if let Some(ch) = event.char() {
            cx.editor.autoinfo = None;
            cx.editor.selected_register = Some(ch);
        }
    })
}

fn insert_register(cx: &mut Context) {
    cx.editor.autoinfo = Some(Info::from_registers(&cx.editor.registers));
    cx.on_next_key(move |cx, event| {
        if let Some(ch) = event.char() {
            cx.editor.autoinfo = None;
            cx.register = Some(ch);
            paste(
                cx.editor,
                cx.register.unwrap_or('"'),
                Paste::Cursor,
                cx.count(),
            );
        }
    })
}

fn align_view_top(cx: &mut Context) {
    let (view, doc) = current!(cx.editor);
    align_view(doc, view, Align::Top);
}

fn align_view_center(cx: &mut Context) {
    let (view, doc) = current!(cx.editor);
    align_view(doc, view, Align::Center);
}

fn align_view_bottom(cx: &mut Context) {
    let (view, doc) = current!(cx.editor);
    align_view(doc, view, Align::Bottom);
}

fn align_view_middle(cx: &mut Context) {
    let (view, doc) = current!(cx.editor);
    let inner_width = view.inner_width(doc);
    let text_fmt = doc.text_format(inner_width, None);
    // there is no horizontal position when softwrap is enabled
    if text_fmt.soft_wrap {
        return;
    }
    let doc_text = doc.text().slice(..);
    let annotations = view.text_annotations(doc, None);
    let pos = doc.selection(view.id).primary().cursor(doc_text);
    let pos =
        visual_offset_from_block(doc_text, view.offset.anchor, pos, &text_fmt, &annotations).0;

    view.offset.horizontal_offset = pos
        .col
        .saturating_sub((view.inner_area(doc).width as usize) / 2);
}

fn scroll_up(cx: &mut Context) {
    scroll(cx, cx.count(), Direction::Backward, false);
}

fn scroll_down(cx: &mut Context) {
    scroll(cx, cx.count(), Direction::Forward, false);
}

fn goto_ts_object_impl(cx: &mut Context, object: &'static str, direction: Direction) {
    let count = cx.count();
    let motion = move |editor: &mut Editor| {
        let (view, doc) = current!(editor);
        if let Some((lang_config, syntax)) = doc.language_config().zip(doc.syntax()) {
            let text = doc.text().slice(..);
            let root = syntax.tree().root_node();

            let selection = doc.selection(view.id).clone().transform(|range| {
                let new_range = movement::goto_treesitter_object(
                    text,
                    range,
                    object,
                    direction,
                    root,
                    lang_config,
                    count,
                );

                if editor.mode == Mode::Select {
                    let head = if new_range.head < range.anchor {
                        new_range.anchor
                    } else {
                        new_range.head
                    };

                    Range::new(range.anchor, head)
                } else {
                    new_range.with_direction(direction)
                }
            });

            doc.set_selection(view.id, selection);
        } else {
            editor.set_status("Syntax-tree is not available in current buffer");
        }
    };
    cx.editor.apply_motion(motion);
}

fn goto_next_function(cx: &mut Context) {
    goto_ts_object_impl(cx, "function", Direction::Forward)
}

fn goto_prev_function(cx: &mut Context) {
    goto_ts_object_impl(cx, "function", Direction::Backward)
}

fn goto_next_class(cx: &mut Context) {
    goto_ts_object_impl(cx, "class", Direction::Forward)
}

fn goto_prev_class(cx: &mut Context) {
    goto_ts_object_impl(cx, "class", Direction::Backward)
}

fn goto_next_parameter(cx: &mut Context) {
    goto_ts_object_impl(cx, "parameter", Direction::Forward)
}

fn goto_prev_parameter(cx: &mut Context) {
    goto_ts_object_impl(cx, "parameter", Direction::Backward)
}

fn goto_next_comment(cx: &mut Context) {
    goto_ts_object_impl(cx, "comment", Direction::Forward)
}

fn goto_prev_comment(cx: &mut Context) {
    goto_ts_object_impl(cx, "comment", Direction::Backward)
}

fn goto_next_test(cx: &mut Context) {
    goto_ts_object_impl(cx, "test", Direction::Forward)
}

fn goto_prev_test(cx: &mut Context) {
    goto_ts_object_impl(cx, "test", Direction::Backward)
}

fn goto_next_entry(cx: &mut Context) {
    goto_ts_object_impl(cx, "entry", Direction::Forward)
}

fn goto_prev_entry(cx: &mut Context) {
    goto_ts_object_impl(cx, "entry", Direction::Backward)
}

fn select_textobject_around(cx: &mut Context) {
    select_textobject(cx, textobject::TextObject::Around);
}

fn select_textobject_inner(cx: &mut Context) {
    select_textobject(cx, textobject::TextObject::Inside);
}

fn select_textobject(cx: &mut Context, objtype: textobject::TextObject) {
    let count = cx.count();

    cx.on_next_key(move |cx, event| {
        cx.editor.autoinfo = None;
        if let Some(ch) = event.char() {
            let textobject = move |editor: &mut Editor| {
                let (view, doc) = current!(editor);
                let text = doc.text().slice(..);

                let textobject_treesitter = |obj_name: &str, range: Range| -> Range {
                    let (lang_config, syntax) = match doc.language_config().zip(doc.syntax()) {
                        Some(t) => t,
                        None => return range,
                    };
                    textobject::textobject_treesitter(
                        text,
                        range,
                        objtype,
                        obj_name,
                        syntax.tree().root_node(),
                        lang_config,
                        count,
                    )
                };

                if ch == 'g' && doc.diff_handle().is_none() {
                    editor.set_status("Diff is not available in current buffer");
                    return;
                }

                let textobject_change = |range: Range| -> Range {
                    let diff_handle = doc.diff_handle().unwrap();
                    let diff = diff_handle.load();
                    let line = range.cursor_line(text);
                    let hunk_idx = if let Some(hunk_idx) = diff.hunk_at(line as u32, false) {
                        hunk_idx
                    } else {
                        return range;
                    };
                    let hunk = diff.nth_hunk(hunk_idx).after;

                    let start = text.line_to_char(hunk.start as usize);
                    let end = text.line_to_char(hunk.end as usize);
                    Range::new(start, end).with_direction(range.direction())
                };

                let selection = doc.selection(view.id).clone().transform(|range| {
                    match ch {
                        'w' => textobject::textobject_word(text, range, objtype, count, false),
                        'W' => textobject::textobject_word(text, range, objtype, count, true),
                        't' => textobject_treesitter("class", range),
                        'f' => textobject_treesitter("function", range),
                        'a' => textobject_treesitter("parameter", range),
                        'c' => textobject_treesitter("comment", range),
                        'T' => textobject_treesitter("test", range),
                        'e' => textobject_treesitter("entry", range),
                        'p' => textobject::textobject_paragraph(text, range, objtype, count),
                        'm' => textobject::textobject_pair_surround_closest(
                            doc.syntax(),
                            text,
                            range,
                            objtype,
                            count,
                        ),
                        'g' => textobject_change(range),
                        // TODO: cancel new ranges if inconsistent surround matches across lines
                        ch if !ch.is_ascii_alphanumeric() => textobject::textobject_pair_surround(
                            doc.syntax(),
                            text,
                            range,
                            objtype,
                            ch,
                            count,
                        ),
                        _ => range,
                    }
                });
                doc.set_selection(view.id, selection);
            };
            cx.editor.apply_motion(textobject);
        }
    });

    let title = match objtype {
        textobject::TextObject::Inside => "Match inside",
        textobject::TextObject::Around => "Match around",
        _ => return,
    };
    let help_text = [
        ("w", "Word"),
        ("W", "WORD"),
        ("p", "Paragraph"),
        ("t", "Type definition (tree-sitter)"),
        ("f", "Function (tree-sitter)"),
        ("a", "Argument/parameter (tree-sitter)"),
        ("c", "Comment (tree-sitter)"),
        ("T", "Test (tree-sitter)"),
        ("e", "Data structure entry (tree-sitter)"),
        ("m", "Closest surrounding pair (tree-sitter)"),
        ("g", "Change"),
        (" ", "... or any character acting as a pair"),
    ];

    cx.editor.autoinfo = Some(Info::new(title, &help_text));
}

fn surround_add(cx: &mut Context) {
    cx.on_next_key(move |cx, event| {
        let (view, doc) = current!(cx.editor);
        // surround_len is the number of new characters being added.
        let (open, close, surround_len) = match event.char() {
            Some(ch) => {
                let (o, c) = match_brackets::get_pair(ch);
                let mut open = Tendril::new();
                open.push(o);
                let mut close = Tendril::new();
                close.push(c);
                (open, close, 2)
            }
            None if event.code == KeyCode::Enter => (
                doc.line_ending.as_str().into(),
                doc.line_ending.as_str().into(),
                2 * doc.line_ending.len_chars(),
            ),
            None => return,
        };

        let selection = doc.selection(view.id);
        let mut changes = Vec::with_capacity(selection.len() * 2);
        let mut ranges = SmallVec::with_capacity(selection.len());
        let mut offs = 0;

        for range in selection.iter() {
            changes.push((range.from(), range.from(), Some(open.clone())));
            changes.push((range.to(), range.to(), Some(close.clone())));

            ranges.push(
                Range::new(offs + range.from(), offs + range.to() + surround_len)
                    .with_direction(range.direction()),
            );

            offs += surround_len;
        }

        let transaction = Transaction::change(doc.text(), changes.into_iter())
            .with_selection(Selection::new(ranges, selection.primary_index()));
        doc.apply(&transaction, view.id);
        exit_select_mode(cx);
    })
}

fn surround_replace(cx: &mut Context) {
    let count = cx.count();
    cx.on_next_key(move |cx, event| {
        let surround_ch = match event.char() {
            Some('m') => None, // m selects the closest surround pair
            Some(ch) => Some(ch),
            None => return,
        };
        let (view, doc) = current!(cx.editor);
        let text = doc.text().slice(..);
        let selection = doc.selection(view.id);

        let change_pos =
            match surround::get_surround_pos(doc.syntax(), text, selection, surround_ch, count) {
                Ok(c) => c,
                Err(err) => {
                    cx.editor.set_error(err.to_string());
                    return;
                }
            };

        let selection = selection.clone();
        let ranges: SmallVec<[Range; 1]> = change_pos.iter().map(|&p| Range::point(p)).collect();
        doc.set_selection(
            view.id,
            Selection::new(ranges, selection.primary_index() * 2),
        );

        cx.on_next_key(move |cx, event| {
            let (view, doc) = current!(cx.editor);
            let to = match event.char() {
                Some(to) => to,
                None => return doc.set_selection(view.id, selection),
            };
            let (open, close) = match_brackets::get_pair(to);

            // the changeset has to be sorted to allow nested surrounds
            let mut sorted_pos: Vec<(usize, char)> = Vec::new();
            for p in change_pos.chunks(2) {
                sorted_pos.push((p[0], open));
                sorted_pos.push((p[1], close));
            }
            sorted_pos.sort_unstable();

            let transaction = Transaction::change(
                doc.text(),
                sorted_pos.iter().map(|&pos| {
                    let mut t = Tendril::new();
                    t.push(pos.1);
                    (pos.0, pos.0 + 1, Some(t))
                }),
            );
            doc.set_selection(view.id, selection);
            doc.apply(&transaction, view.id);
            exit_select_mode(cx);
        });
    })
}

fn surround_delete(cx: &mut Context) {
    let count = cx.count();
    cx.on_next_key(move |cx, event| {
        let surround_ch = match event.char() {
            Some('m') => None, // m selects the closest surround pair
            Some(ch) => Some(ch),
            None => return,
        };
        let (view, doc) = current!(cx.editor);
        let text = doc.text().slice(..);
        let selection = doc.selection(view.id);

        let mut change_pos =
            match surround::get_surround_pos(doc.syntax(), text, selection, surround_ch, count) {
                Ok(c) => c,
                Err(err) => {
                    cx.editor.set_error(err.to_string());
                    return;
                }
            };
        change_pos.sort_unstable(); // the changeset has to be sorted to allow nested surrounds
        let transaction =
            Transaction::change(doc.text(), change_pos.into_iter().map(|p| (p, p + 1, None)));
        doc.apply(&transaction, view.id);
        exit_select_mode(cx);
    })
}

#[derive(Eq, PartialEq)]
enum ShellBehavior {
    Replace,
    Ignore,
    Insert,
    Append,
}

fn shell_pipe(cx: &mut Context) {
    shell_prompt(cx, "pipe:".into(), ShellBehavior::Replace);
}

fn shell_pipe_to(cx: &mut Context) {
    shell_prompt(cx, "pipe-to:".into(), ShellBehavior::Ignore);
}

fn shell_insert_output(cx: &mut Context) {
    shell_prompt(cx, "insert-output:".into(), ShellBehavior::Insert);
}

fn shell_append_output(cx: &mut Context) {
    shell_prompt(cx, "append-output:".into(), ShellBehavior::Append);
}

fn shell_keep_pipe(cx: &mut Context) {
    ui::prompt(
        cx,
        "keep-pipe:".into(),
        Some('|'),
        ui::completers::none,
        move |cx, input: &str, event: PromptEvent| {
            let shell = &cx.editor.config().shell;
            if event != PromptEvent::Validate {
                return;
            }
            if input.is_empty() {
                return;
            }
            let (view, doc) = current!(cx.editor);
            let selection = doc.selection(view.id);

            let mut ranges = SmallVec::with_capacity(selection.len());
            let old_index = selection.primary_index();
            let mut index: Option<usize> = None;
            let text = doc.text().slice(..);

            for (i, range) in selection.ranges().iter().enumerate() {
                let fragment = range.slice(text);
                if let Err(err) = shell_impl(shell, input, Some(fragment.into())) {
                    log::debug!("Shell command failed: {}", err);
                } else {
                    ranges.push(*range);
                    if i >= old_index && index.is_none() {
                        index = Some(ranges.len() - 1);
                    }
                }
            }

            if ranges.is_empty() {
                cx.editor.set_error("No selections remaining");
                return;
            }

            let index = index.unwrap_or_else(|| ranges.len() - 1);
            doc.set_selection(view.id, Selection::new(ranges, index));
        },
    );
}

fn shell_impl(shell: &[String], cmd: &str, input: Option<Rope>) -> anyhow::Result<Tendril> {
    tokio::task::block_in_place(|| helix_lsp::block_on(shell_impl_async(shell, cmd, input)))
}

async fn shell_impl_async(
    shell: &[String],
    cmd: &str,
    input: Option<Rope>,
) -> anyhow::Result<Tendril> {
    use std::process::Stdio;
    use tokio::process::Command;
    ensure!(!shell.is_empty(), "No shell set");

    let mut process = Command::new(&shell[0]);
    process
        .args(&shell[1..])
        .arg(cmd)
        .stdout(Stdio::piped())
        .stderr(Stdio::piped());

    if input.is_some() || cfg!(windows) {
        process.stdin(Stdio::piped());
    } else {
        process.stdin(Stdio::null());
    }

    let mut process = match process.spawn() {
        Ok(process) => process,
        Err(e) => {
            log::error!("Failed to start shell: {}", e);
            return Err(e.into());
        }
    };
    let output = if let Some(mut stdin) = process.stdin.take() {
        let input_task = tokio::spawn(async move {
            if let Some(input) = input {
                helix_view::document::to_writer(&mut stdin, (encoding::UTF_8, false), &input)
                    .await?;
            }
            anyhow::Ok(())
        });
        let (output, _) = tokio::join! {
            process.wait_with_output(),
            input_task,
        };
        output?
    } else {
        // Process has no stdin, so we just take the output
        process.wait_with_output().await?
    };

    if !output.status.success() {
        if !output.stderr.is_empty() {
            let err = String::from_utf8_lossy(&output.stderr).to_string();
            log::error!("Shell error: {}", err);
            bail!("Shell error: {}", err);
        }
        match output.status.code() {
            Some(exit_code) => bail!("Shell command failed: status {}", exit_code),
            None => bail!("Shell command failed"),
        }
    } else if !output.stderr.is_empty() {
        log::debug!(
            "Command printed to stderr: {}",
            String::from_utf8_lossy(&output.stderr).to_string()
        );
    }

    let str = std::str::from_utf8(&output.stdout)
        .map_err(|_| anyhow!("Process did not output valid UTF-8"))?;
    let tendril = Tendril::from(str);
    Ok(tendril)
}

fn shell(cx: &mut compositor::Context, cmd: &str, behavior: &ShellBehavior) {
    let pipe = match behavior {
        ShellBehavior::Replace | ShellBehavior::Ignore => true,
        ShellBehavior::Insert | ShellBehavior::Append => false,
    };

    let config = cx.editor.config();
    let shell = &config.shell;
    let (view, doc) = current!(cx.editor);
    let selection = doc.selection(view.id);

    let mut changes = Vec::with_capacity(selection.len());
    let mut ranges = SmallVec::with_capacity(selection.len());
    let text = doc.text().slice(..);

    let mut shell_output: Option<Tendril> = None;
    let mut offset = 0isize;
    for range in selection.ranges() {
        let output = if let Some(output) = shell_output.as_ref() {
            output.clone()
        } else {
            let input = range.slice(text);
            match shell_impl(shell, cmd, pipe.then(|| input.into())) {
                Ok(mut output) => {
                    if !input.ends_with("\n") && !output.is_empty() && output.ends_with('\n') {
                        output.pop();
                        if output.ends_with('\r') {
                            output.pop();
                        }
                    }

                    if !pipe {
                        shell_output = Some(output.clone());
                    }
                    output
                }
                Err(err) => {
                    cx.editor.set_error(err.to_string());
                    return;
                }
            }
        };

        let output_len = output.chars().count();

        let (from, to, deleted_len) = match behavior {
            ShellBehavior::Replace => (range.from(), range.to(), range.len()),
            ShellBehavior::Insert => (range.from(), range.from(), 0),
            ShellBehavior::Append => (range.to(), range.to(), 0),
            _ => (range.from(), range.from(), 0),
        };

        // These `usize`s cannot underflow because selection ranges cannot overlap.
        let anchor = to
            .checked_add_signed(offset)
            .expect("Selection ranges cannot overlap")
            .checked_sub(deleted_len)
            .expect("Selection ranges cannot overlap");
        let new_range = Range::new(anchor, anchor + output_len).with_direction(range.direction());
        ranges.push(new_range);
        offset = offset
            .checked_add_unsigned(output_len)
            .expect("Selection ranges cannot overlap")
            .checked_sub_unsigned(deleted_len)
            .expect("Selection ranges cannot overlap");

        changes.push((from, to, Some(output)));
    }

    if behavior != &ShellBehavior::Ignore {
        let transaction = Transaction::change(doc.text(), changes.into_iter())
            .with_selection(Selection::new(ranges, selection.primary_index()));
        doc.apply(&transaction, view.id);
        doc.append_changes_to_history(view);
    }

    // after replace cursor may be out of bounds, do this to
    // make sure cursor is in view and update scroll as well
    view.ensure_cursor_in_view(doc, config.scrolloff);
}

fn shell_prompt(cx: &mut Context, prompt: Cow<'static, str>, behavior: ShellBehavior) {
    ui::prompt(
        cx,
        prompt,
        Some('|'),
        ui::completers::filename,
        move |cx, input: &str, event: PromptEvent| {
            if event != PromptEvent::Validate {
                return;
            }
            if input.is_empty() {
                return;
            }

            shell(cx, input, &behavior);
        },
    );
}

fn suspend(_cx: &mut Context) {
    #[cfg(not(windows))]
    {
        _cx.block_try_flush_writes().ok();
        signal_hook::low_level::raise(signal_hook::consts::signal::SIGTSTP).unwrap();
    }
}

fn add_newline_above(cx: &mut Context) {
    add_newline_impl(cx, Open::Above);
}

fn add_newline_below(cx: &mut Context) {
    add_newline_impl(cx, Open::Below)
}

fn add_newline_impl(cx: &mut Context, open: Open) {
    let count = cx.count();
    let (view, doc) = current!(cx.editor);
    let selection = doc.selection(view.id);
    let text = doc.text();
    let slice = text.slice(..);

    let changes = selection.into_iter().map(|range| {
        let (start, end) = range.line_range(slice);
        let line = match open {
            Open::Above => start,
            Open::Below => end + 1,
        };
        let pos = text.line_to_char(line);
        (
            pos,
            pos,
            Some(doc.line_ending.as_str().repeat(count).into()),
        )
    });

    let transaction = Transaction::change(text, changes);
    doc.apply(&transaction, view.id);
}

enum IncrementDirection {
    Increase,
    Decrease,
}

/// Increment objects within selections by count.
fn increment(cx: &mut Context) {
    increment_impl(cx, IncrementDirection::Increase);
}

/// Decrement objects within selections by count.
fn decrement(cx: &mut Context) {
    increment_impl(cx, IncrementDirection::Decrease);
}

/// Increment objects within selections by `amount`.
/// A negative `amount` will decrement objects within selections.
fn increment_impl(cx: &mut Context, increment_direction: IncrementDirection) {
    let sign = match increment_direction {
        IncrementDirection::Increase => 1,
        IncrementDirection::Decrease => -1,
    };
    let mut amount = sign * cx.count() as i64;
    // If the register is `#` then increase or decrease the `amount` by 1 per element
    let increase_by = if cx.register == Some('#') { sign } else { 0 };

    let (view, doc) = current!(cx.editor);
    let selection = doc.selection(view.id);
    let text = doc.text().slice(..);

    let mut new_selection_ranges = SmallVec::new();
    let mut cumulative_length_diff: i128 = 0;
    let mut changes = vec![];

    for range in selection {
        let selected_text: Cow<str> = range.fragment(text);
        let new_from = ((range.from() as i128) + cumulative_length_diff) as usize;
        let incremented = [increment::integer, increment::date_time]
            .iter()
            .find_map(|incrementor| incrementor(selected_text.as_ref(), amount));

        amount += increase_by;

        match incremented {
            None => {
                let new_range = Range::new(
                    new_from,
                    (range.to() as i128 + cumulative_length_diff) as usize,
                );
                new_selection_ranges.push(new_range);
            }
            Some(new_text) => {
                let new_range = Range::new(new_from, new_from + new_text.len());
                cumulative_length_diff += new_text.len() as i128 - selected_text.len() as i128;
                new_selection_ranges.push(new_range);
                changes.push((range.from(), range.to(), Some(new_text.into())));
            }
        }
    }

    if !changes.is_empty() {
        let new_selection = Selection::new(new_selection_ranges, selection.primary_index());
        let transaction = Transaction::change(doc.text(), changes.into_iter());
        let transaction = transaction.with_selection(new_selection);
        doc.apply(&transaction, view.id);
        exit_select_mode(cx);
    }
}

fn record_macro(cx: &mut Context) {
    if let Some((reg, mut keys)) = cx.editor.macro_recording.take() {
        // Remove the keypress which ends the recording
        keys.pop();
        let s = keys
            .into_iter()
            .map(|key| {
                let s = key.to_string();
                if s.chars().count() == 1 {
                    s
                } else {
                    format!("<{}>", s)
                }
            })
            .collect::<String>();
        match cx.editor.registers.write(reg, vec![s]) {
            Ok(_) => cx
                .editor
                .set_status(format!("Recorded to register [{}]", reg)),
            Err(err) => cx.editor.set_error(err.to_string()),
        }
    } else {
        let reg = cx.register.take().unwrap_or('@');
        cx.editor.macro_recording = Some((reg, Vec::new()));
        cx.editor
            .set_status(format!("Recording to register [{}]", reg));
    }
}

fn replay_macro(cx: &mut Context) {
    let reg = cx.register.unwrap_or('@');

    if cx.editor.macro_replaying.contains(&reg) {
        cx.editor.set_error(format!(
            "Cannot replay from register [{}] because already replaying from same register",
            reg
        ));
        return;
    }

    let keys: Vec<KeyEvent> = if let Some(keys) = cx
        .editor
        .registers
        .read(reg, cx.editor)
        .filter(|values| values.len() == 1)
        .map(|mut values| values.next().unwrap())
    {
        match helix_view::input::parse_macro(&keys) {
            Ok(keys) => keys,
            Err(err) => {
                cx.editor.set_error(format!("Invalid macro: {}", err));
                return;
            }
        }
    } else {
        cx.editor.set_error(format!("Register [{}] empty", reg));
        return;
    };

    // Once the macro has been fully validated, it's marked as being under replay
    // to ensure we don't fall into infinite recursion.
    cx.editor.macro_replaying.push(reg);

    let count = cx.count();
    cx.callback.push(Box::new(move |compositor, cx| {
        for _ in 0..count {
            for &key in keys.iter() {
                compositor.handle_event(&compositor::Event::Key(key), cx);
            }
        }
        // The macro under replay is cleared at the end of the callback, not in the
        // macro replay context, or it will not correctly protect the user from
        // replaying recursively.
        cx.editor.macro_replaying.pop();
    }));
}

fn goto_word(cx: &mut Context) {
    jump_to_word(cx, Movement::Move)
}

fn extend_to_word(cx: &mut Context) {
    jump_to_word(cx, Movement::Extend)
}

fn jump_to_label(cx: &mut Context, labels: Vec<Range>, behaviour: Movement) {
    let doc = doc!(cx.editor);
    let alphabet = &cx.editor.config().jump_label_alphabet;
    if labels.is_empty() {
        return;
    }
    let alphabet_char = |i| {
        let mut res = Tendril::new();
        res.push(alphabet[i]);
        res
    };

    // Add label for each jump candidate to the View as virtual text.
    let text = doc.text().slice(..);
    let mut overlays: Vec<_> = labels
        .iter()
        .enumerate()
        .flat_map(|(i, range)| {
            [
                Overlay::new(range.from(), alphabet_char(i / alphabet.len())),
                Overlay::new(
                    graphemes::next_grapheme_boundary(text, range.from()),
                    alphabet_char(i % alphabet.len()),
                ),
            ]
        })
        .collect();
    overlays.sort_unstable_by_key(|overlay| overlay.char_idx);
    let (view, doc) = current!(cx.editor);
    doc.set_jump_labels(view.id, overlays);

    // Accept two characters matching a visible label. Jump to the candidate
    // for that label if it exists.
    let primary_selection = doc.selection(view.id).primary();
    let view = view.id;
    let doc = doc.id();
    cx.on_next_key(move |cx, event| {
        let alphabet = &cx.editor.config().jump_label_alphabet;
        let Some(i) = event
            .char()
            .and_then(|ch| alphabet.iter().position(|&it| it == ch))
        else {
            doc_mut!(cx.editor, &doc).remove_jump_labels(view);
            return;
        };
        let outer = i * alphabet.len();
        // Bail if the given character cannot be a jump label.
        if outer > labels.len() {
            doc_mut!(cx.editor, &doc).remove_jump_labels(view);
            return;
        }
        cx.on_next_key(move |cx, event| {
            doc_mut!(cx.editor, &doc).remove_jump_labels(view);
            let alphabet = &cx.editor.config().jump_label_alphabet;
            let Some(inner) = event
                .char()
                .and_then(|ch| alphabet.iter().position(|&it| it == ch))
            else {
                return;
            };
            if let Some(mut range) = labels.get(outer + inner).copied() {
                range = if behaviour == Movement::Extend {
                    let anchor = if range.anchor < range.head {
                        let from = primary_selection.from();
                        if range.anchor < from {
                            range.anchor
                        } else {
                            from
                        }
                    } else {
                        let to = primary_selection.to();
                        if range.anchor > to {
                            range.anchor
                        } else {
                            to
                        }
                    };
                    Range::new(anchor, range.head)
                } else {
                    range.with_direction(Direction::Forward)
                };
                doc_mut!(cx.editor, &doc).set_selection(view, range.into());
            }
        });
    });
}

fn jump_to_word(cx: &mut Context, behaviour: Movement) {
    // Calculate the jump candidates: ranges for any visible words with two or
    // more characters.
    let alphabet = &cx.editor.config().jump_label_alphabet;
    let jump_label_limit = alphabet.len() * alphabet.len();
    let mut words = Vec::with_capacity(jump_label_limit);
    let (view, doc) = current_ref!(cx.editor);
    let text = doc.text().slice(..);

    // This is not necessarily exact if there is virtual text like soft wrap.
    // It's ok though because the extra jump labels will not be rendered.
    let start = text.line_to_char(text.char_to_line(view.offset.anchor));
    let end = text.line_to_char(view.estimate_last_doc_line(doc) + 1);

    let primary_selection = doc.selection(view.id).primary();
    let cursor = primary_selection.cursor(text);
    let mut cursor_fwd = Range::point(cursor);
    let mut cursor_rev = Range::point(cursor);
    if text.get_char(cursor).is_some_and(|c| !c.is_whitespace()) {
        let cursor_word_end = movement::move_next_word_end(text, cursor_fwd, 1);
        //  single grapheme words need a specical case
        if cursor_word_end.anchor == cursor {
            cursor_fwd = cursor_word_end;
        }
        let cursor_word_start = movement::move_prev_word_start(text, cursor_rev, 1);
        if cursor_word_start.anchor == next_grapheme_boundary(text, cursor) {
            cursor_rev = cursor_word_start;
        }
    }
    'outer: loop {
        let mut changed = false;
        while cursor_fwd.head < end {
            cursor_fwd = movement::move_next_word_end(text, cursor_fwd, 1);
            // The cursor is on a word that is atleast two graphemes long and
            // madeup of word characters. The latter condition is needed because
            // move_next_word_end simply treats a sequence of characters from
            // the same char class as a word so `=<` would also count as a word.
            let add_label = RevRopeGraphemes::new(text.slice(..cursor_fwd.head))
                .take(2)
                .take_while(|g| g.chars().all(char_is_word))
                .count()
                == 2;
            if !add_label {
                continue;
            }
            changed = true;
            // skip any leading whitespace
            cursor_fwd.anchor += text
                .chars_at(cursor_fwd.anchor)
                .take_while(|&c| !char_is_word(c))
                .count();
            words.push(cursor_fwd);
            if words.len() == jump_label_limit {
                break 'outer;
            }
            break;
        }
        while cursor_rev.head > start {
            cursor_rev = movement::move_prev_word_start(text, cursor_rev, 1);
            // The cursor is on a word that is atleast two graphemes long and
            // madeup of word characters. The latter condition is needed because
            // move_prev_word_start simply treats a sequence of characters from
            // the same char class as a word so `=<` would also count as a word.
            let add_label = RopeGraphemes::new(text.slice(cursor_rev.head..))
                .take(2)
                .take_while(|g| g.chars().all(char_is_word))
                .count()
                == 2;
            if !add_label {
                continue;
            }
            changed = true;
            cursor_rev.anchor -= text
                .chars_at(cursor_rev.anchor)
                .reversed()
                .take_while(|&c| !char_is_word(c))
                .count();
            words.push(cursor_rev);
            if words.len() == jump_label_limit {
                break 'outer;
            }
            break;
        }
        if !changed {
            break;
        }
    }
    jump_to_label(cx, words, behaviour)
}

fn evil_move_word_impl<F>(cx: &mut Context, move_fn: F)
where
    F: Fn(RopeSlice, Range, usize) -> Range,
{
    let count = cx.count();
    let (view, doc) = current!(cx.editor);
    let text = doc.text().slice(..);

    let selection = doc.selection(view.id).clone().transform(|range| {
        let old_head = range.head;
        let old_anchor = range.anchor;
        let mut new_range = move_fn(text, range, count);

        new_range.anchor = match cx.editor.mode {
            // In select mode, use a sticky anchor and move the head only;
            // keeping in mind that in select mode, with a single char selected,
            // the anchor typically points *before* the character.
            Mode::Select if new_range.head < old_head => old_head.max(old_anchor),
            Mode::Select => old_head.min(old_anchor),
            // When not in select mode, just move the cursor and do not select
            _ => new_range.head,
        };

        return new_range;
    });

    doc.set_selection(view.id, selection);
}

fn evil_prev_word_start(cx: &mut Context) {
    // TODO: evil-specific implementation in evil.rs
    evil_move_word_impl(cx, movement::move_prev_word_start);
    //EvilCommands::prev_word_start(cx);
}

fn evil_next_word_start(cx: &mut Context) {
    // TODO: evil-specific implementation in evil.rs
    evil_move_word_impl(cx, movement::move_next_word_start);
    //EvilCommands::next_word_start(cx);
}

fn evil_next_word_end(cx: &mut Context) {
    // TODO: evil-specific implementation in evil.rs
    evil_move_word_impl(cx, movement::move_next_word_end);
}

fn evil_prev_long_word_start(cx: &mut Context) {
    // TODO: evil-specific implementation in evil.rs
    evil_move_word_impl(cx, movement::move_prev_long_word_start);
}

fn evil_next_long_word_start(cx: &mut Context) {
    // TODO: evil-specific implementation in evil.rs
    evil_move_word_impl(cx, movement::move_next_long_word_start);
}

fn evil_next_long_word_end(cx: &mut Context) {
    // TODO: evil-specific implementation in evil.rs
    evil_move_word_impl(cx, movement::move_next_long_word_end);
}

fn evil_delete(cx: &mut Context) {
    EvilCommands::delete(cx, Operation::Delete);
}

fn evil_delete_immediate(cx: &mut Context) {
    EvilCommands::delete_immediate(cx);
}

fn evil_yank(cx: &mut Context) {
    EvilCommands::yank(cx);
}

fn evil_change(cx: &mut Context) {
    EvilCommands::delete(cx, Operation::Change);
}

fn evil_find_till_char(cx: &mut Context) {
    EvilCommands::find_char(cx, find_char, Direction::Forward, false);
}

fn evil_find_next_char(cx: &mut Context) {
    EvilCommands::find_char(cx, find_char, Direction::Forward, true)
}

fn evil_till_prev_char(cx: &mut Context) {
    EvilCommands::find_char(cx, find_char, Direction::Backward, false)
}

fn evil_find_prev_char(cx: &mut Context) {
    EvilCommands::find_char(cx, find_char, Direction::Backward, true)
}<|MERGE_RESOLUTION|>--- conflicted
+++ resolved
@@ -4,11 +4,8 @@
 pub(crate) mod typed;
 
 pub use dap::*;
-<<<<<<< HEAD
 pub use evil::*;
-=======
 use futures_util::FutureExt;
->>>>>>> 22a05140
 use helix_event::status;
 use helix_stdx::{
     path::expand_tilde,
